--- conflicted
+++ resolved
@@ -130,9 +130,4 @@
 *.bat
 /.qmake.cache
 /.qmake.stash
-<<<<<<< HEAD
-
-MSVC Read Me.txt
-=======
-/.vscode
->>>>>>> db4dc9f1
+/.vscode