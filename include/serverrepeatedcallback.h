--- conflicted
+++ resolved
@@ -19,106 +19,7 @@
 
 namespace Open62541 {
 
-<<<<<<< HEAD
 class ServerRepeatedCallback;
-typedef std::function<void (ServerRepeatedCallback &)> ServerRepeatedCallbackFunc;
-
-    /*!
-        \brief The ServerRepeatedCallback class
-    */
-    class  UA_EXPORT  ServerRepeatedCallback {
-            Server &_server; // parent server
-            UA_UInt32 _interval = 1000;
-            UA_UInt64 _id = 0;
-
-
-
-            ServerRepeatedCallbackFunc _func; // functior to handle event
-
-        protected:
-            UA_StatusCode _lastError = 0;
-        public:
-            /*!
-                \brief callbackFunction
-                \param server
-                \param data
-            */
-            static void callbackFunction(UA_Server *server, void *data);
-            /*!
-                \brief ServerRepeatedCallback
-                \param s
-                \param interval
-            */
-            ServerRepeatedCallback(Server &s, UA_UInt32 interval);
-            ServerRepeatedCallback(Server &s, UA_UInt32 interval, ServerRepeatedCallbackFunc func);
-            //
-            //
-            /*!
-                \brief ~ServerRepeatedCallback
-            */
-            virtual ~ServerRepeatedCallback();
-
-            /*!
-                \brief start
-                \return
-            */
-            bool start();
-
-
-            /*!
-                \brief changeInterval
-                \param i
-                \return
-            */
-            bool changeInterval(unsigned i);
-            /*!
-                \brief stop
-                \return
-            */
-            bool stop();
-
-            /*!
-                \brief lastError
-                \return
-            */
-            UA_StatusCode lastError() const {
-                return _lastError;
-            }
-            /*!
-                \brief server
-                \return
-            */
-            Server &server() {
-                return _server;
-            }
-            /*!
-                \brief id
-                \return
-            */
-            UA_UInt64 id() const {
-                return _id;
-            }
-            /*!
-                \brief callback
-            */
-            virtual void callback() {
-                // if the functor is valid call it - no need to derive a handler class, unless you want to
-                if (_func) _func(*this);
-            } // The callback
-            /*!
-                \brief lastOK
-                \return
-            */
-            bool lastOK() const {
-                return _lastError == UA_STATUSCODE_GOOD;
-            }
-    };
-    /*!
-        \brief ServerRepeatedCallbackRef
-    */
-    typedef std::shared_ptr<ServerRepeatedCallback> ServerRepeatedCallbackRef;
-}
-=======
 typedef std::function<void (ServerRepeatedCallback &)> ServerRepeatedCallbackFunc;
 
 /**
@@ -211,7 +112,6 @@
  * ServerRepeatedCallbackRef
  */
 typedef std::shared_ptr<ServerRepeatedCallback> ServerRepeatedCallbackRef;
->>>>>>> 05fc3fde
 
 } // namespace Open62541
 
