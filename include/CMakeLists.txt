
<<<<<<< HEAD
set(LIB_HEADERS
    open62541.h
    open62541objects.h
    open62541client.h
    open62541server.h
    propertytree.h
    clientcache.h
    clientcachethread.h
    nodecontext.h
    servermethod.h
    serverrepeatedcallback.h
    serverobjecttype.h
    serverbrowser.h
    servernodetree.h
    clientnodetree.h
    clientbrowser.h
    monitoreditem.h
    clientsubscription.h
    open62541cpp_trace.h
    discoveryserver.h
    historydatabase.h
    )
=======
file(GLOB LIB_HEADERS
        "open62541cpp/*.h"
)
>>>>>>> 86e4cca2

install(FILES ${LIB_HEADERS} DESTINATION include/open62541cpp)<|MERGE_RESOLUTION|>--- conflicted
+++ resolved
@@ -1,31 +1,6 @@
 
-<<<<<<< HEAD
-set(LIB_HEADERS
-    open62541.h
-    open62541objects.h
-    open62541client.h
-    open62541server.h
-    propertytree.h
-    clientcache.h
-    clientcachethread.h
-    nodecontext.h
-    servermethod.h
-    serverrepeatedcallback.h
-    serverobjecttype.h
-    serverbrowser.h
-    servernodetree.h
-    clientnodetree.h
-    clientbrowser.h
-    monitoreditem.h
-    clientsubscription.h
-    open62541cpp_trace.h
-    discoveryserver.h
-    historydatabase.h
-    )
-=======
 file(GLOB LIB_HEADERS
         "open62541cpp/*.h"
 )
->>>>>>> 86e4cca2
 
 install(FILES ${LIB_HEADERS} DESTINATION include/open62541cpp)