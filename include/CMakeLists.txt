
set(LIB_HEADERS
<<<<<<< HEAD
        condition.h
        open62541objects.h
        open62541client.h
        open62541server.h
        propertytree.h
        clientcache.h
        clientcachethread.h
        nodecontext.h
        servermethod.h
        serverobjecttype.h
        serverbrowser.h
        servernodetree.h
        clientnodetree.h
        clientbrowser.h
        monitoreditem.h
        clientsubscription.h
        open62541cpp_trace.h
        discoveryserver.h
        historydatabase.h
        )
=======
    open62541.h
    open62541objects.h
    open62541client.h
    open62541server.h
    propertytree.h
    clientcache.h
    clientcachethread.h
    nodecontext.h
    servermethod.h
    serverrepeatedcallback.h
    serverobjecttype.h
    serverbrowser.h
    servernodetree.h
    clientnodetree.h
    clientbrowser.h
    monitoreditem.h
    clientsubscription.h
    open62541cpp_trace.h
    discoveryserver.h
    historydatabase.h
    )
>>>>>>> 05fc3fde

install(FILES ${LIB_HEADERS} DESTINATION include/open62541cpp)<|MERGE_RESOLUTION|>--- conflicted
+++ resolved
@@ -1,6 +1,5 @@
 
 set(LIB_HEADERS
-<<<<<<< HEAD
         condition.h
         open62541objects.h
         open62541client.h
@@ -10,6 +9,7 @@
         clientcachethread.h
         nodecontext.h
         servermethod.h
+        serverrepeatedcallback.h
         serverobjecttype.h
         serverbrowser.h
         servernodetree.h
@@ -21,28 +21,5 @@
         discoveryserver.h
         historydatabase.h
         )
-=======
-    open62541.h
-    open62541objects.h
-    open62541client.h
-    open62541server.h
-    propertytree.h
-    clientcache.h
-    clientcachethread.h
-    nodecontext.h
-    servermethod.h
-    serverrepeatedcallback.h
-    serverobjecttype.h
-    serverbrowser.h
-    servernodetree.h
-    clientnodetree.h
-    clientbrowser.h
-    monitoreditem.h
-    clientsubscription.h
-    open62541cpp_trace.h
-    discoveryserver.h
-    historydatabase.h
-    )
->>>>>>> 05fc3fde
 
 install(FILES ${LIB_HEADERS} DESTINATION include/open62541cpp)