--- conflicted
+++ resolved
@@ -15,135 +15,6 @@
 
 #ifndef NODECONTEXT_H
 #include "nodecontext.h"
-<<<<<<< HEAD
-
-namespace Open62541
-{
-
-/*!
-    \brief The ServerMethod class - this is a node context
-*/
-class  UA_EXPORT  ServerMethod  : public NodeContext {
-
-    const std::string _name;
-    ArgumentList  _in;
-    ArgumentList  _out;
-    /*!
-        \brief methodCallback
-        \param handle
-        \param objectId
-        \param inputSize
-        \param input
-        \param outputSize
-        \param output
-        \return
-    */
-public:
-
-    typedef std::function<UA_StatusCode (Server &,const UA_NodeId *,size_t,const UA_Variant *,size_t, UA_Variant *)> MethodFunc;
-    static UA_StatusCode methodCallback(UA_Server *server, const UA_NodeId *sessionId,
-                                        void *sessionContext, const UA_NodeId *methodId,
-                                        void *methodContext, const UA_NodeId *objectId,
-                                        void *objectContext, size_t inputSize,
-                                        const UA_Variant *input, size_t outputSize,
-                                        UA_Variant *output);
-
-protected:
-    UA_StatusCode _lastError;
-    MethodFunc _func; // lambda
-public:
-    /*!
-        \brief ServerMethod
-        \param s
-        \param n
-        \param nInputs
-        \param nOutputs
-    */
-    ServerMethod(const std::string &n,
-                 int nInputs = 0,
-                 int nOutputs = 0);
-
-    /*!
-     * \brief ServerMethod
-     * \param n
-     * \param f
-     * \param nInputs
-     * \param nOutputs
-     */
-    ServerMethod(const std::string &n,
-                 MethodFunc f,
-                 int nInputs = 0,
-                 int nOutputs = 0);
-
-
-    virtual ~ServerMethod() {}
-
-    /*!
-     * \brief setFunction
-     * \param f
-     */
-    void setFunction( MethodFunc f) {
-        _func = f;
-    }
-
-    /*!
-        \brief in
-        \return
-    */
-    ArgumentList   &in() {
-        return _in;
-    }
-    /*!
-        \brief out
-        \return
-    */
-    ArgumentList   &out() {
-        return _out;
-    }
-
-
-    /*!
-        \brief callback
-        \return
-    */
-    virtual UA_StatusCode callback(Server &/*server*/,
-                                   const UA_NodeId * /*objectId*/,
-                                   size_t /*inputSize*/,
-                                   const UA_Variant * /*input*/,
-                                   size_t /*outputSize*/,
-                                   UA_Variant * /*output*/) {
-
-        return UA_STATUSCODE_GOOD;
-    }
-    /*!
-        \brief lastOK
-        \return
-    */
-    bool lastOK() {
-        return _lastError == UA_STATUSCODE_GOOD;
-    }
-
-    /*!
-     * \brief setMethodNodeCallBack
-     * \param s
-     * \param node
-     * \return
-     */
-    bool setMethodNodeCallBack(Open62541::Server &s, Open62541::NodeId &node);
-
-    /*!
-     * \brief addServerMethod
-     * \param browseName
-     * \param parent
-     * \param nodeId
-     * \param newNode
-     * \param nameSpaceIndex
-     * \return
-     */
-    bool addServerMethod(Open62541::Server &s, const std::string &browseName,
-                         Open62541::NodeId &parent,  Open62541::NodeId &nodeId,
-                         Open62541::NodeId &newNode = NodeId::Null,  int nameSpaceIndex = 0);
-=======
 #endif
 
 #ifndef BOOST_BEAST_CORE_SPAN_HPP
@@ -255,7 +126,6 @@
         const NodeId&       nodeId,
         NodeId&             newNode         = NodeId::Null,
         int                 nameSpaceIndex  = 0);
->>>>>>> 05fc3fde
 };
 
 /**
