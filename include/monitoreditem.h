--- conflicted
+++ resolved
@@ -1,4 +1,3 @@
-<<<<<<< HEAD
 ﻿/*
     Copyright (C) 2017 -  B. J. Hill
 
@@ -10,206 +9,271 @@
     WARRANTY; without even the implied warranty of MERCHANTABILITY or FITNESS FOR
     A PARTICULAR PURPOSE.
 */
+
 #ifndef MONITOREDITEM_H
 #define MONITOREDITEM_H
-#include <open62541objects.h>
-
-namespace  Open62541 {
-
-
-    class ClientSubscription;
-
-    // Callback for a (data change)  monitored item
-    typedef std::function<void (ClientSubscription &, UA_DataValue *)> monitorItemFunc;
-    // call back for an event
-    typedef std::function<void (ClientSubscription &, VariantArray &)> monitorEventFunc;
-    /*!
-        \brief The MonitoredItem class
-        This is a single monitored event. Monitored events are associated (owned) by subscriptions
+
+#ifndef OPEN62541OBJECTS_H
+#include "open62541objects.h"
+#endif
+
+namespace Open62541 {
+
+class ClientSubscription;
+
+/**
+ * This is a single monitored event.
+ * Monitored events are associated (owned by) with one subscription.
+ * Note the difference between Subscriptions and MonitoredItems.
+ * Subscriptions are used to report back notifications.
+ * MonitoredItems are used to generate notifications.
+ * Every MonitoredItem is attached to exactly one Subscription.
+ * And a Subscription can contain many MonitoredItems.
+ */
+class UA_EXPORT MonitoredItem {
+    ClientSubscription&         m_sub; // parent subscription
+
+protected:
+    MonitoredItemCreateResult   m_response; // response
+    UA_StatusCode               m_lastError = 0;
+
+    /**
+     * Call-back triggered when a MonitoredItem is deleted.
+     * By default only closes its subscription.
+     * @param client (unused)
+     * @param subId  (unused)
+     * @param subContext pointer on a ClientSubscription. If null nothing is done.
+     * @param monId  (unused)
+     * @param monContext pointer on a MonitoredItem used to call deleteMonitoredItem()
+     * @see deleteMonitoredItem()
+     */
+    static void deleteMonitoredItemCallback(
+        UA_Client*  client,
+        UA_UInt32   subId,
+        void*       subContext,
+        UA_UInt32   monId,
+        void*       monContext);
+
+    /**
+     * Call-back for DataChange notifications.
+     * Triggers when the monitored node's data changes, returning its new value.
+     * @param client     (unused) pointer on the client
+     * @param subId      (unused) id of the subscription
+     * @param subContext pointer on a ClientSubscription. If null nothing is done.
+     * @param monId      (unused) id of the monitored item
+     * @param monContext pointer on a MonitoredItem used to call dataChangeNotification()
+     * @param[out] outNewData pointer on the new data value.
+     * @see dataChangeNotification()
+     */
+    static  void dataChangeNotificationCallback(
+        UA_Client*      client,
+        UA_UInt32       subId,
+        void*           subContext,
+        UA_UInt32       monId,
+        void*           monContext,
+        UA_DataValue*   outNewData);
+
+    /**
+     * Callback for Event notifications.
+     * Triggers when the monitored node's data changes, returning the associated events.
+     * @param client (unused)
+     * @param subId  (unused)
+     * @param subContext pointer on a ClientSubscription. If null nothing is done.
+     * @param monId  (unused)
+     * @param monContext pointer on a MonitoredItem used to call dataChangeNotification()
+     * @param[out] eventFieldSize size of the returned array of events
+     * @param[out] eventFields data of the returned array of event
+     */
+    static void eventNotificationCallback(
+        UA_Client*  client,
+        UA_UInt32   subId,
+        void*       subContext,
+        UA_UInt32   monId,
+        void*       monContext,
+        size_t      eventFieldSize,
+        UA_Variant* eventFields);
+
+public:
+    /**
+     * Constructor
+     * @param sub owning subscription
+     */
+    MonitoredItem(ClientSubscription& sub)
+        : m_sub(sub)                     {}
+
+    /**
+     * Destructor. Cancel the subscription.
+     */
+    virtual ~MonitoredItem()            { remove(); }
+
+    /**
+     * @return last error code
+     */
+    UA_StatusCode lastError()     const { return m_lastError; }
+
+    /**
+    * @return the id of the monitored event
     */
-    class  UA_EXPORT  MonitoredItem {
-    private:
-            ClientSubscription &_sub; // parent subscription
-        protected:
-            MonitoredItemCreateResult _response; // response
-            UA_StatusCode _lastError = 0;
-
-            /* Callback for the deletion of a MonitoredItem */
-            static void deleteMonitoredItemCallback
-            (UA_Client *client, UA_UInt32 subId, void *subContext,
-             UA_UInt32 monId, void *monContext);
-
-            /* Callback for DataChange notifications */
-            static  void dataChangeNotificationCallback
-            (UA_Client *client, UA_UInt32 subId, void *subContext,
-             UA_UInt32 monId, void *monContext,
-             UA_DataValue *value);
-
-            /* Callback for Event notifications */
-            static void eventNotificationCallback
-            (UA_Client *client, UA_UInt32 subId, void *subContext,
-             UA_UInt32 monId, void *monContext,
-             size_t nEventFields, UA_Variant *eventFields);
-
-        public:
-            /*!
-                \brief MonitoredItem
-                \param s owning subscription
-            */
-            MonitoredItem(ClientSubscription &s);
-
-            /*!
-                \brief ~MonitoredItem
-            */
-            virtual ~MonitoredItem() {
-                remove();
-            }
-            /*!
-                \brief lastError
-                \return last error code
-            */
-            UA_StatusCode  lastError() const {
-                return _lastError;
-            }
-
-            /*!
-             * \brief subscription
-             * \return owning subscription
-             */
-            ClientSubscription &subscription() { return _sub;} // parent subscription
-
-            //
-            // Notification handlers
-            //
-
-            /*!
-                \brief deleteMonitoredItem
-            */
-            virtual void deleteMonitoredItem() {remove();}
-            /*!
-                \brief dataChangeNotification
-                \param value
-            */
-            virtual void dataChangeNotification(UA_DataValue *) {}
-            /*!
-             * \brief eventNotification
-             * \param nEventFields
-             * \param eventFields
-             */
-            virtual void eventNotification(size_t /*nEventFields*/, UA_Variant * /*eventFields*/){}
-            //
-            /*!
-                \brief remove
-                \return true on success
-            */
-            virtual bool remove();
-            /*!
-                \brief id
-                \return the id of the monitored event
-            */
-            UA_UInt32 id() {
-                return _response.get().monitoredItemId;
-            }
+    UA_UInt32 id()                const { return m_response->monitoredItemId; }
+
+    /**
+     * @return owning subscription
+     */
+    ClientSubscription& subscription()  { return m_sub;} // parent subscription
+
+    /**
+     * Cancel the subscription
+     * @return true on success
+     */
+    virtual bool remove();
+
+    // Notification handlers
+
+    /**
+     * Hook to customize deleteMonitoredItemCallback(),
+     * specifying additional task to do when a monitored item is deleted.
+     * By default only closes its subscription.
+     */
+    virtual void deleteMonitoredItem()  { remove(); }
+
+    /**
+     * Hook to customize dataChangeNotificationCallback(),
+     * specifying the processing of the new value.
+     * @param[in, out] outNewData pointer on the new data value.
+     */
+    virtual void dataChangeNotification(UA_DataValue* outNewData) {}
+
+    /**
+     * Hook to customize eventNotificationCallback(),
+     * specifying the processing of the events
+     * triggered when the monitored node's data changes.
+     * @param eventFieldSize size of the array of events
+     * @param eventFields data of the array of event
+     */
+    virtual void eventNotification(size_t eventFieldSize, UA_Variant* eventFields) {}
+
 protected:
-            /*!
-             * \brief setMonitoringMode
-             * \param request
-             * \param response
-             * \return
-             */
-            bool setMonitoringMode( const SetMonitoringModeRequest &request, SetMonitoringModeResponse &response);
-
-            /*!
-             * \brief setTriggering
-             * \param request
-             * \param request
-             * \return
-             */
-            bool setTriggering(const SetTriggeringRequest &request, SetTriggeringResponse &response);
-    };
-
-    /*!
-        \brief The MonitoredItemDataChange class
-        Handles value change notifications
-    */
-    class MonitoredItemDataChange : public MonitoredItem {
-        monitorItemFunc _func; // lambda for callback
-
-        public:
-            /*!
-                \brief MonitoredItem
-                \param s owning subscription
-            */
-            MonitoredItemDataChange(ClientSubscription &s) : MonitoredItem(s) {}
-            /*!
-                \brief MonitoredItem
-                \param f functor to handle notifications
-                \param s owning subscription
-            */
-            MonitoredItemDataChange(monitorItemFunc f, ClientSubscription &s) : MonitoredItem(s), _func(f) {}
-            /*!
-                \brief setFunction
-                \param f functor
-            */
-            void setFunction(monitorItemFunc f) {
-                _func = f;
-            }
-            /*!
-                \brief dataChangeNotification
-                \param value new value
-            */
-            virtual void dataChangeNotification(UA_DataValue *value) {
-                if (_func) _func(subscription(), value); // invoke functor
-            }
-
-            /*!
-                \brief addDataChange
-                \param n node id
-                \param ts timestamp specification
-                \return true on success
-            */
-            bool addDataChange(NodeId &n, UA_TimestampsToReturn ts = UA_TIMESTAMPSTORETURN_BOTH);
-    };
-
-    typedef std::unique_ptr<MonitoredItem> MonitoredItemPtr;
-    /*!
-        \brief The MonitoredItemEvent class
-    */
-    class MonitoredItemEvent : public MonitoredItem {
-            monitorEventFunc _func; // the event call functor
-            MonitoredItemCreateRequest _monitorItem; // must persist
-        public:
-            /*!
-                \brief MonitoredItem
-                \param s owning subscription
-            */
-            MonitoredItemEvent(ClientSubscription &s) : MonitoredItem(s) {}
-            /*!
-                \brief MonitoredItem
-                \param f functor to handle event notifications
-                \param s owning subscriptions
-            */
-            MonitoredItemEvent(monitorEventFunc f, ClientSubscription &s) : MonitoredItem(s), _func(f) {}
-
-
-            /*!
-             * \brief remove
-             * \return true on success
-             */
-            bool remove()
-            {
-                bool ret = MonitoredItem::remove();
-                return ret;
-            }
-
-
-            /*!
-                \brief setFunction
-                \param f functor
-            */
-            void setFunction(monitorEventFunc f) {
-                _func = f;
-            }
+    /**
+     * Ask the server to change the monitoring mode.
+     * The monitoring mode parameter is used to enable 
+     * and disable the sampling of a MonitoredItem, 
+     * and also to provide for independently enabling 
+     * and disabling the reporting of Notifications.
+     * This capability allows a MonitoredItem to be configured to sample, sample and report, or neither.
+     * @param request specify the list of monitored items and the new monitoring mode.
+     * @param[out] response with the list of monitored items for which the new monitoring mode was applied.
+     * @return
+     */
+    bool setMonitoringMode(
+        const SetMonitoringModeRequest& request,
+        SetMonitoringModeResponse&      response);
+
+    /**
+     * Ask the server to switch to triggering mode.
+     * The triggering mechanism is a useful feature that allows Clients
+     * to reduce the data volume on the wire by configuring some items
+     * to sample frequently but only report when some other Event happens.
+     * @param request specify the links to add and remove
+     * @param response
+     * @return 
+     */
+    bool setTriggering(
+        const SetTriggeringRequest& request,
+        SetTriggeringResponse&      response);
+};
+
+/** Call-back triggered when the monitored item's data changes. */
+typedef std::function<void(ClientSubscription&, UA_DataValue*)> monitorItemFunc;
+
+/**
+ * The MonitoredItemDataChange class
+ * Handles value change notifications
+ */
+class MonitoredItemDataChange : public MonitoredItem {
+    monitorItemFunc m_func; /**< lambda for callback, used to process the new value.
+                                must match the void (ClientSubscription&, UA_DataValue*) signature. */
+
+public:
+    /**
+     * Constructor with n
+     * @param sub owning subscription
+     */
+    MonitoredItemDataChange(ClientSubscription& sub)
+        : MonitoredItem(sub) {}
+
+    /**
+     * Constructor fully defining
+     * @param func a function to handle the data change notifications. Must match monitorItemFunc signature.
+     * @param sub owning subscription
+     */
+    MonitoredItemDataChange(monitorItemFunc func, ClientSubscription& sub)
+        : MonitoredItem(sub)
+        , m_func(func) {}
+
+    /**
+     * Change the function processing the new value.
+     * @param func the new function. Must match monitorItemFunc signature.
+     */
+    void setFunction(monitorItemFunc func) { m_func = func; }
+
+    /**
+     * Handles the new value returned when the monitored node's data changed.
+     * The functor specify the handling.
+     * @param[in, out] pNewData pointer on the new data value.
+     */
+    void dataChangeNotification(UA_DataValue* pNewData) override {
+        if (m_func) m_func(subscription(), pNewData); // invoke functor
+    }
+
+    /**
+     * Add this DataChange notification to a given node.
+     * @param node id of the monitored node.
+     * @param timestamp specification. Can be source, server, both (default), neither, invalid.
+     * @return true on success
+     */
+    bool addDataChange(
+        NodeId&               node,
+        UA_TimestampsToReturn timestamp = UA_TIMESTAMPSTORETURN_BOTH);
+};
+
+/** Call-back handling event notifications */
+typedef std::function<void(ClientSubscription&, VariantArray&)> monitorEventFunc;
+
+/**
+ * The MonitoredItemEvent class
+ * Handles event notifications.
+ */
+class MonitoredItemEvent : public MonitoredItem {
+    monitorEventFunc    m_func;               /**< the event call functor */
+    EventFilterSelect*  m_pEvents = nullptr;  /**< filter for events */
+
+public:
+    /**
+     * Constructor with empty call-back
+     * @param sub owning subscription
+     */
+    MonitoredItemEvent(ClientSubscription& sub)
+        : MonitoredItem(sub) {}
+
+    /**
+     * Constructor
+     * @param func a function to handle event notifications. Must match the monitorEventFunc signature.
+     * @param sub owning subscriptions
+     */
+    MonitoredItemEvent(monitorEventFunc func, ClientSubscription& sub)
+        : MonitoredItem(sub), m_func(func) {}
+    
+    /**
+     * Remove the subscription and delete all events.
+     * @return true on success
+     */
+    bool remove() override; // MonitoredItem
+    
+    /**
+     * Change the function processing the events.
+     * @param func the new function. Must match the monitorEventFunc signature.
+     */
+    void setFunction(monitorEventFunc func) { m_func = func; }
 
             /*!
                 \brief eventNotification
@@ -224,92 +288,99 @@
                 }
             }
 
-            /*!
-                \brief addEvent
-                \param n node id
-                \param events event filter
-                \param ts timestamp flags
-                \return true on success
-            */
-            virtual bool addEvent(NodeId &n,  UA_TimestampsToReturn ts = UA_TIMESTAMPSTORETURN_BOTH);
-
-            /*!
-             * \brief monitorItem
-             * \return
-             */
-            MonitoredItemCreateRequest & monitorItem()
+    /**
+     * Handles the event notification triggered when the monitored node's data changed.
+     * @param eventFieldSize size of the array of events
+     * @param eventFields data of the array of event
+     */
+    void eventNotification(size_t nEventFields, UA_Variant* eventFields) override;
+
+    /*!
+        \brief addEvent
+        \param n node id
+        \param events event filter
+        \param ts timestamp flags
+        \return true on success
+    */
+    virtual bool addEvent(NodeId &n,  UA_TimestampsToReturn ts = UA_TIMESTAMPSTORETURN_BOTH);
+
+    /*!
+        * \brief monitorItem
+        * \return
+        */
+    MonitoredItemCreateRequest & monitorItem()
+    {
+        return _monitorItem;
+    }
+
+    /*!
+        * \brief setItem
+        * \param nodeId
+        * \param filter
+        */
+    void setMonitorItem(const Open62541::NodeId &nodeId, size_t nSelect)
+    {
+        // set up defaults - ownership is tricky with this one - there be dragons!
+        UA_SimpleAttributeOperand *selectClauses = (UA_SimpleAttributeOperand*) UA_Array_new(nSelect, &UA_TYPES[UA_TYPES_SIMPLEATTRIBUTEOPERAND]);
+        UA_EventFilter *f = new UA_EventFilter;
+        UA_EventFilter_init(f);
+        f->selectClauses = selectClauses ;
+        f->selectClausesSize = nSelect;
+        //
+        _monitorItem.null(); // clear it
+        _monitorItem.setItem(nodeId);
+        _monitorItem.setFilter(f); // this object owns the filter now
+    }
+
+    /*!
+        * \brief setClause
+        * \param i
+        * \param browsePath
+        * \param attributeId
+        * \param typeDefintion
+        * \param indexRange
+        */
+    void setClause(size_t i, const std::string &browsePath, UA_UInt32 attributeId = UA_ATTRIBUTEID_VALUE,  const NodeId &typeDefintion = NodeId::BaseEventType, const std::string &indexRange = "")
+    {
+        UA_EventFilter *f =  _monitorItem.filter();
+        if(f && (i < f->selectClausesSize))
+        {
+            UA_SimpleAttributeOperand_init(f->selectClauses + i);
+            UA_SimpleAttributeOperand &a = f->selectClauses[i];
+            a.typeDefinitionId = typeDefintion;
+            a.browsePathSize = 1;
+            a.browsePath = (UA_QualifiedName*) UA_Array_new(1, &UA_TYPES[UA_TYPES_QUALIFIEDNAME]);
+            a.attributeId = attributeId;
+            a.browsePath[0] = UA_QUALIFIEDNAME_ALLOC(0, browsePath.c_str());
+            a.indexRange = UA_STRING_ALLOC(indexRange.c_str());                }
+    }
+
+    /*!
+        * \brief setClause
+        * \param i
+        * \param browsePath
+        * \param attributeId
+        * \param typeDefintion
+        * \param indexRange
+        */
+    void setClause(size_t i, StdStringArray &browsePath, UA_UInt32 attributeId = UA_ATTRIBUTEID_VALUE,  const NodeId &typeDefintion = NodeId::BaseEventType, const std::string &indexRange = "")
+    {
+        UA_EventFilter *f =  _monitorItem.filter();
+        if(f && (i < f->selectClausesSize)&& (browsePath.size() > 0))
+        {
+            UA_SimpleAttributeOperand_init(f->selectClauses + i);
+            UA_SimpleAttributeOperand &a = f->selectClauses[i];
+            a.typeDefinitionId = typeDefintion;
+            a.browsePathSize = browsePath.size();
+            a.browsePath = (UA_QualifiedName*) UA_Array_new(a.browsePathSize, &UA_TYPES[UA_TYPES_QUALIFIEDNAME]);
+            a.attributeId = attributeId;
+            a.indexRange = UA_STRING_ALLOC(indexRange.c_str());
+            for(size_t j = 0; j < a.browsePathSize; j++)
             {
-                return _monitorItem;
+                a.browsePath[j] = UA_QUALIFIEDNAME_ALLOC(0, browsePath[j].c_str());
             }
-
-            /*!
-             * \brief setItem
-             * \param nodeId
-             * \param filter
-             */
-            void setMonitorItem(const Open62541::NodeId &nodeId, size_t nSelect)
-            {
-                // set up defaults - ownership is tricky with this one - there be dragons!
-                UA_SimpleAttributeOperand *selectClauses = (UA_SimpleAttributeOperand*) UA_Array_new(nSelect, &UA_TYPES[UA_TYPES_SIMPLEATTRIBUTEOPERAND]);
-                UA_EventFilter *f = new UA_EventFilter;
-                UA_EventFilter_init(f);
-                f->selectClauses = selectClauses ;
-                f->selectClausesSize = nSelect;
-                //
-                _monitorItem.null(); // clear it
-                _monitorItem.setItem(nodeId);
-                _monitorItem.setFilter(f); // this object owns the filter now
-            }
-
-            /*!
-             * \brief setClause
-             * \param i
-             * \param browsePath
-             * \param attributeId
-             * \param typeDefintion
-             * \param indexRange
-             */
-            void setClause(size_t i, const std::string &browsePath, UA_UInt32 attributeId = UA_ATTRIBUTEID_VALUE,  const NodeId &typeDefintion = NodeId::BaseEventType, const std::string &indexRange = "")
-            {
-                UA_EventFilter *f =  _monitorItem.filter();
-                if(f && (i < f->selectClausesSize))
-                {
-                    UA_SimpleAttributeOperand_init(f->selectClauses + i);
-                    UA_SimpleAttributeOperand &a = f->selectClauses[i];
-                    a.typeDefinitionId = typeDefintion;
-                    a.browsePathSize = 1;
-                    a.browsePath = (UA_QualifiedName*) UA_Array_new(1, &UA_TYPES[UA_TYPES_QUALIFIEDNAME]);
-                    a.attributeId = attributeId;
-                    a.browsePath[0] = UA_QUALIFIEDNAME_ALLOC(0, browsePath.c_str());
-                    a.indexRange = UA_STRING_ALLOC(indexRange.c_str());                }
-            }
-
-            /*!
-             * \brief setClause
-             * \param i
-             * \param browsePath
-             * \param attributeId
-             * \param typeDefintion
-             * \param indexRange
-             */
-            void setClause(size_t i, StdStringArray &browsePath, UA_UInt32 attributeId = UA_ATTRIBUTEID_VALUE,  const NodeId &typeDefintion = NodeId::BaseEventType, const std::string &indexRange = "")
-            {
-                UA_EventFilter *f =  _monitorItem.filter();
-                if(f && (i < f->selectClausesSize)&& (browsePath.size() > 0))
-                {
-                    UA_SimpleAttributeOperand_init(f->selectClauses + i);
-                    UA_SimpleAttributeOperand &a = f->selectClauses[i];
-                    a.typeDefinitionId = typeDefintion;
-                    a.browsePathSize = browsePath.size();
-                    a.browsePath = (UA_QualifiedName*) UA_Array_new(a.browsePathSize, &UA_TYPES[UA_TYPES_QUALIFIEDNAME]);
-                    a.attributeId = attributeId;
-                    a.indexRange = UA_STRING_ALLOC(indexRange.c_str());
-                    for(size_t j = 0; j < a.browsePathSize; j++)
-                    {
-                        a.browsePath[j] = UA_QUALIFIEDNAME_ALLOC(0, browsePath[j].c_str());
-                    }
-                }
-            }
+        }
+    }
 
 
 
@@ -317,307 +388,6 @@
     typedef std::unique_ptr<MonitoredItemEvent>  MonitoredItemEventPtr;
 }
 
-
-#endif // MONITOREDITEM_H
-=======
-/*
-    Copyright (C) 2017 -  B. J. Hill
-
-    This file is part of open62541 C++ classes. open62541 C++ classes are free software: you can
-    redistribute it and/or modify it under the terms of the Mozilla Public
-    License v2.0 as stated in the LICENSE file provided with open62541.
-
-    open62541 C++ classes are distributed in the hope that it will be useful, but WITHOUT ANY
-    WARRANTY; without even the implied warranty of MERCHANTABILITY or FITNESS FOR
-    A PARTICULAR PURPOSE.
-*/
-
-#ifndef MONITOREDITEM_H
-#define MONITOREDITEM_H
-
-#ifndef OPEN62541OBJECTS_H
-#include "open62541objects.h"
-#endif
-
-namespace Open62541 {
-
-class ClientSubscription;
-
-/**
- * This is a single monitored event.
- * Monitored events are associated (owned by) with one subscription.
- * Note the difference between Subscriptions and MonitoredItems.
- * Subscriptions are used to report back notifications.
- * MonitoredItems are used to generate notifications.
- * Every MonitoredItem is attached to exactly one Subscription.
- * And a Subscription can contain many MonitoredItems.
- */
-class UA_EXPORT MonitoredItem {
-    ClientSubscription&         m_sub; // parent subscription
-
-protected:
-    MonitoredItemCreateResult   m_response; // response
-    UA_StatusCode               m_lastError = 0;
-
-    /**
-     * Call-back triggered when a MonitoredItem is deleted.
-     * By default only closes its subscription.
-     * @param client (unused)
-     * @param subId  (unused)
-     * @param subContext pointer on a ClientSubscription. If null nothing is done.
-     * @param monId  (unused)
-     * @param monContext pointer on a MonitoredItem used to call deleteMonitoredItem()
-     * @see deleteMonitoredItem()
-     */
-    static void deleteMonitoredItemCallback(
-        UA_Client*  client,
-        UA_UInt32   subId,
-        void*       subContext,
-        UA_UInt32   monId,
-        void*       monContext);
-
-    /**
-     * Call-back for DataChange notifications.
-     * Triggers when the monitored node's data changes, returning its new value.
-     * @param client     (unused) pointer on the client
-     * @param subId      (unused) id of the subscription
-     * @param subContext pointer on a ClientSubscription. If null nothing is done.
-     * @param monId      (unused) id of the monitored item
-     * @param monContext pointer on a MonitoredItem used to call dataChangeNotification()
-     * @param[out] outNewData pointer on the new data value.
-     * @see dataChangeNotification()
-     */
-    static  void dataChangeNotificationCallback(
-        UA_Client*      client,
-        UA_UInt32       subId,
-        void*           subContext,
-        UA_UInt32       monId,
-        void*           monContext,
-        UA_DataValue*   outNewData);
-
-    /**
-     * Callback for Event notifications.
-     * Triggers when the monitored node's data changes, returning the associated events.
-     * @param client (unused)
-     * @param subId  (unused)
-     * @param subContext pointer on a ClientSubscription. If null nothing is done.
-     * @param monId  (unused)
-     * @param monContext pointer on a MonitoredItem used to call dataChangeNotification()
-     * @param[out] eventFieldSize size of the returned array of events
-     * @param[out] eventFields data of the returned array of event
-     */
-    static void eventNotificationCallback(
-        UA_Client*  client,
-        UA_UInt32   subId,
-        void*       subContext,
-        UA_UInt32   monId,
-        void*       monContext,
-        size_t      eventFieldSize,
-        UA_Variant* eventFields);
-
-public:
-    /**
-     * Constructor
-     * @param sub owning subscription
-     */
-    MonitoredItem(ClientSubscription& sub)
-        : m_sub(sub)                     {}
-
-    /**
-     * Destructor. Cancel the subscription.
-     */
-    virtual ~MonitoredItem()            { remove(); }
-
-    /**
-     * @return last error code
-     */
-    UA_StatusCode lastError()     const { return m_lastError; }
-
-    /**
-    * @return the id of the monitored event
-    */
-    UA_UInt32 id()                const { return m_response->monitoredItemId; }
-
-    /**
-     * @return owning subscription
-     */
-    ClientSubscription& subscription()  { return m_sub;} // parent subscription
-
-    /**
-     * Cancel the subscription
-     * @return true on success
-     */
-    virtual bool remove();
-
-    // Notification handlers
-
-    /**
-     * Hook to customize deleteMonitoredItemCallback(),
-     * specifying additional task to do when a monitored item is deleted.
-     * By default only closes its subscription.
-     */
-    virtual void deleteMonitoredItem()  { remove(); }
-
-    /**
-     * Hook to customize dataChangeNotificationCallback(),
-     * specifying the processing of the new value.
-     * @param[in, out] outNewData pointer on the new data value.
-     */
-    virtual void dataChangeNotification(UA_DataValue* outNewData) {}
-
-    /**
-     * Hook to customize eventNotificationCallback(),
-     * specifying the processing of the events
-     * triggered when the monitored node's data changes.
-     * @param eventFieldSize size of the array of events
-     * @param eventFields data of the array of event
-     */
-    virtual void eventNotification(size_t eventFieldSize, UA_Variant* eventFields) {}
-
-protected:
-    /**
-     * Ask the server to change the monitoring mode.
-     * The monitoring mode parameter is used to enable 
-     * and disable the sampling of a MonitoredItem, 
-     * and also to provide for independently enabling 
-     * and disabling the reporting of Notifications.
-     * This capability allows a MonitoredItem to be configured to sample, sample and report, or neither.
-     * @param request specify the list of monitored items and the new monitoring mode.
-     * @param[out] response with the list of monitored items for which the new monitoring mode was applied.
-     * @return
-     */
-    bool setMonitoringMode(
-        const SetMonitoringModeRequest& request,
-        SetMonitoringModeResponse&      response);
-
-    /**
-     * Ask the server to switch to triggering mode.
-     * The triggering mechanism is a useful feature that allows Clients
-     * to reduce the data volume on the wire by configuring some items
-     * to sample frequently but only report when some other Event happens.
-     * @param request specify the links to add and remove
-     * @param response
-     * @return 
-     */
-    bool setTriggering(
-        const SetTriggeringRequest& request,
-        SetTriggeringResponse&      response);
-};
-
-/** Call-back triggered when the monitored item's data changes. */
-typedef std::function<void(ClientSubscription&, UA_DataValue*)> monitorItemFunc;
-
-/**
- * The MonitoredItemDataChange class
- * Handles value change notifications
- */
-class MonitoredItemDataChange : public MonitoredItem {
-    monitorItemFunc m_func; /**< lambda for callback, used to process the new value.
-                                must match the void (ClientSubscription&, UA_DataValue*) signature. */
-
-public:
-    /**
-     * Constructor with n
-     * @param sub owning subscription
-     */
-    MonitoredItemDataChange(ClientSubscription& sub)
-        : MonitoredItem(sub) {}
-
-    /**
-     * Constructor fully defining
-     * @param func a function to handle the data change notifications. Must match monitorItemFunc signature.
-     * @param sub owning subscription
-     */
-    MonitoredItemDataChange(monitorItemFunc func, ClientSubscription& sub)
-        : MonitoredItem(sub)
-        , m_func(func) {}
-
-    /**
-     * Change the function processing the new value.
-     * @param func the new function. Must match monitorItemFunc signature.
-     */
-    void setFunction(monitorItemFunc func) { m_func = func; }
-
-    /**
-     * Handles the new value returned when the monitored node's data changed.
-     * The functor specify the handling.
-     * @param[in, out] pNewData pointer on the new data value.
-     */
-    void dataChangeNotification(UA_DataValue* pNewData) override {
-        if (m_func) m_func(subscription(), pNewData); // invoke functor
-    }
-
-    /**
-     * Add this DataChange notification to a given node.
-     * @param node id of the monitored node.
-     * @param timestamp specification. Can be source, server, both (default), neither, invalid.
-     * @return true on success
-     */
-    bool addDataChange(
-        NodeId&               node,
-        UA_TimestampsToReturn timestamp = UA_TIMESTAMPSTORETURN_BOTH);
-};
-
-/** Call-back handling event notifications */
-typedef std::function<void(ClientSubscription&, VariantArray&)> monitorEventFunc;
-
-/**
- * The MonitoredItemEvent class
- * Handles event notifications.
- */
-class MonitoredItemEvent : public MonitoredItem {
-    monitorEventFunc    m_func;               /**< the event call functor */
-    EventFilterSelect*  m_pEvents = nullptr;  /**< filter for events */
-
-public:
-    /**
-     * Constructor with empty call-back
-     * @param sub owning subscription
-     */
-    MonitoredItemEvent(ClientSubscription& sub)
-        : MonitoredItem(sub) {}
-
-    /**
-     * Constructor
-     * @param func a function to handle event notifications. Must match the monitorEventFunc signature.
-     * @param sub owning subscriptions
-     */
-    MonitoredItemEvent(monitorEventFunc func, ClientSubscription& sub)
-        : MonitoredItem(sub), m_func(func) {}
-    
-    /**
-     * Remove the subscription and delete all events.
-     * @return true on success
-     */
-    bool remove() override; // MonitoredItem
-    
-    /**
-     * Change the function processing the events.
-     * @param func the new function. Must match the monitorEventFunc signature.
-     */
-    void setFunction(monitorEventFunc func) { m_func = func; }
-
-    /**
-     * Handles the event notification triggered when the monitored node's data changed.
-     * @param eventFieldSize size of the array of events
-     * @param eventFields data of the array of event
-     */
-    void eventNotification(size_t nEventFields, UA_Variant* eventFields) override;
-
-    /**
-     * Add event notification to a given node.
-     * @param node id of the node to modify.
-     * @param events event filter.
-     * @param timestamp specification. Can be source, server, both (default), neither, invalid.
-     * @return true on success
-     */
-    bool addEvent(
-        NodeId&               node,
-        EventFilterSelect*    events,
-        UA_TimestampsToReturn timeStamp = UA_TIMESTAMPSTORETURN_BOTH);
-};
-
 } // namespace Open62541
 
-#endif // MONITOREDITEM_H
->>>>>>> 05fc3fde
+#endif // MONITOREDITEM_H