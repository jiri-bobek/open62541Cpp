<<<<<<< HEAD
/*
    Copyright (C) 2017 -  B. J. Hill

    This file is part of open62541 C++ classes. open62541 C++ classes are free software: you can
    redistribute it and/or modify it under the terms of the Mozilla Public
    License v2.0 as stated in the LICENSE file provided with open62541.

    open62541 C++ classes are distributed in the hope that it will be useful, but WITHOUT ANY
    WARRANTY; without even the implied warranty of MERCHANTABILITY or FITNESS FOR
    A PARTICULAR PURPOSE.
*/
#ifndef OPEN62541CLIENT_H
#define OPEN62541CLIENT_H

#ifndef CLIENTSUBSCRIPTION_H
#include "clientsubscription.h"
#endif

/*
    OPC nodes are just data objects they do not need to be in a property tree.
    Nodes can be referred to by name or number (or GUID) which is a hash index to the item in the server
*/


namespace Open62541 {

// Only really for receiving lists. not safe to copy
class UA_EXPORT ApplicationDescriptionList : public std::vector<UA_ApplicationDescription *> {
public:
    ApplicationDescriptionList()    {}
    ~ApplicationDescriptionList();
};

// dictionary of subscriptions associated with a Client
typedef std::shared_ptr<ClientSubscription> ClientSubscriptionRef;
typedef std::map<UA_UInt32, ClientSubscriptionRef> ClientSubscriptionMap;

/**
 * The Client class
 * This class wraps the corresponding C functions. Refer to the C documentation for a full explanation.
 * The main thing to watch for is Node ID objects are passed by reference. There are stock Node Id objects including NodeId::Null
 * Pass NodeId::Null where a NULL UA_NodeId pointer is expected.
 * If a NodeId is being passed to receive a value use the notNull() method to mark it as a receiver of a new node id.
 * Most functions return true if the lastError is UA_STATUSCODE_GOOD.
*/
class Client {
    UA_Client*              m_pClient = nullptr;  /**< Underlying UA struct. */
    mutable ReadWriteMutex  m_mutex;
    ClientSubscriptionMap   m_subscriptions;      /**< Map of subscription of the client. */

protected:
    UA_StatusCode           m_lastError = 0;

private:
    /**
     * Call-back called when the client state changes.
     * @param client specify the client
     * @param clientState specify the new state.
     */
    static void stateCallback(UA_Client* client, UA_ClientState clientState);

    /**
     * Call-back called when the asynchronous connection succeed.
     * @param client specify the client
     * @param userdata any data needed by the Call-back.
     * @param requestId id of the connection request.
     * @param response result structure returned by the call-back.
     */
    static void asyncConnectCallback(
        UA_Client*  client,
        void*       userdata,
        UA_UInt32   requestId,
        void*       response);

public:
    /**
     * Constructor. Must be initialized before use.
     */
    Client() = default;

    /**
     * Destructor. Disconnect the UA_client before deleting it.
     */
    virtual ~Client();

    /**
     * Listen on the network and process arriving asynchronous
     * responses in the background.
     * Internal housekeeping, renewal of SecureChannels and subscription
     * management is done as well.
     * @param interval specify the listening cycle duration. If 0... ?
     * @return true on success.
     */
    bool runIterate(uint32_t interval = 100);

    /**
     * initialise the UA_client.
     */
    void initialise();

    /**
     * Hook customizing the asyncConnectCallback call-back.
     * asyncService - handles callbacks when connected in async mode
     * @param requestId
     * @param response
     */
    virtual void asyncConnectService(
        UA_UInt32   requestId,
        void*       userData,
        void*       response) {}

    /**
    * Get a pointer on the UA_Client.
    * @return underlying client object
    * @Warning Not tread-safe.
    */
    UA_Client* client() {
        ReadLock l(m_mutex); // only protect the pointer copy, not its usage.
        return m_pClient;
    }

    /**
    * Return the client configuration. Assumes the client isn't null.
    * @return client configuration
    * @Warning UB if _client is null. Not tread-safe.
    */
    UA_ClientConfig& config()         { return* UA_Client_getConfig(m_pClient); }

    /**
    * Test if the last UA function succeeded.
    * @return true if last error is UA_STATUSCODE_GOOD
    */
    bool lastOK()               const { return m_lastError == UA_STATUSCODE_GOOD; }

    /**
    * Return the error code of the last UA function executed.
    * @return last status code.
    */
    UA_StatusCode lastError()   const { return m_lastError; }

    /**
     * Get the client context. Assumes the client isn't null.
     * @return a pointer on the client context.
     */
    void* getContext()                { return UA_Client_getContext(m_pClient); }

    /**
    * Get the read/write mutex.
    * @return a reference on the client read/write mutex
    */
    ReadWriteMutex& mutex()           { return m_mutex; }

    /**
    * Get the client subscriptions map.
    * @return a reference to the map of subscriptions
    */
    ClientSubscriptionMap& subscriptions() { return m_subscriptions; }

    /**
     * Call-back called when a client subscription timeout is reached.
     * Happens if the PublishResponse isn't received after the defined delay
     * of ``(publishingInterval * maxKeepAliveCount) + timeout)``.
     * @param client specify the client owning the subscription.
     * @param subscriptionId specify the id of the inactive subscription
     * @param subContext specify the subscription context.
     */
    static void subscriptionInactivityCallback(
        UA_Client*  client,
        UA_UInt32   subscriptionId,
        void*       subContext);

    /**
     * Hook customizing the subscriptionInactivityCallback call-back.
     * @param subscriptionId specify the id of the inactive subscription
     * @param subContext specify the subscription context.
     */
    virtual void subscriptionInactivity(UA_UInt32 subscriptionId, void* subContext) {}

    /**
     * Create a new subscription and add it to the subscription map.
     * @param[out] newId receives Id of the created subscription.
     * @param[in] settings optionally specify the subscription settings. If null, default setting are used.
     * @return true on success.
     */
    bool addSubscription(
        UA_UInt32&                  newId,
        CreateSubscriptionRequest*  settings = nullptr);

    /**
     * Remove a subscription from the map, destroying it.
     * @param Id of the subscription to delete.
     * @return true on success.
     */
    bool removeSubscription(UA_UInt32 Id);

    /**
     * Find a subscription by its id.
     * @param Id of the subscription to find
     * @return raw pointer to the found subscription or nullptr.
     */
    ClientSubscription* subscription(UA_UInt32 Id);

    // Connection state handlers

    /**
     * Hook called when the client has disconnected from the server.
     */
    virtual void stateDisconnected() { OPEN62541_TRC; }

    /**
     * Hook called when the client has connected to the server.
     */
    virtual void stateConnected() { OPEN62541_TRC; }

    /**
     * Hook called when the client opens a Secure Channel open.
     */
    virtual void stateSecureChannel() { OPEN62541_TRC; }

    /**
     * Hook called when the client starts a new Session.
     */
    virtual void stateSession() { OPEN62541_TRC; }

    /**
     * Hook called when the client renew its current Session.
     */
    virtual void stateSessionRenewed() { OPEN62541_TRC; }

    /**
     * Hook called when the client state start to wait for Acknowledge.
     */
    virtual void stateWaitingForAck() { OPEN62541_TRC; }

    /**
     * Hook called when the client session ends.
     */
    virtual void stateSessionDisconnected() { OPEN62541_TRC; }

    /**
     * Hook customizing stateCallback call-back, called when the client state changes.
     * @param clientState the new client state that triggered the call-back.
     */
    virtual void stateChange(UA_ClientState clientState);

    /**
     * Gets a server endpoint list in an Array.
     * The client must be connected to the same endpoint given in
     * serverUrl or otherwise in disconnected state.
     * @param serverUrl url to connect (for example "opc.tcp://localhost:4840")
     * @param[out] list array of endpoint descriptions.
     * @return true on success.
     */
    bool getEndpoints(
        const std::string&          serverUrl,
        EndpointDescriptionArray&   list);

    /**
     * Gets a server endpoint list in a vector.
     * The client must be connected to the same endpoint given in
     * serverUrl or otherwise in disconnected state.
     * @param serverUrl url to connect (for example "opc.tcp://localhost:4840")
     * @param[out] list vector of endpoint descriptions.
     * @return true on success.
     */
    UA_StatusCode getEndpoints(
        const std::string&          serverUrl,
        std::vector<std::string>&   list);

    /**
     * Gets a list of all registered servers at the given server.
     *
     * You can pass an optional filter for serverUris. If the given server is not registered,
     * an empty array will be returned. If the server is registered, only that application
     * description will be returned.
     *
     * You can optionally indicate which localization you want for the server name
     * in the returned application description. The array indicates the order of preference.
     * A server may have localized names.
     *
     * The client must be connected to the same endpoint given in serverUrl or otherwise in disconnected state.
     * @param[in] serverUrl url to connect (for example "opc.tcp://localhost:4840")
     * @param[in, out] serverUris Optional filter for specific server uris
     * @param[in] localeIds Optional indication of the localization preference order.
     * @param[out] registeredServers array containing found/registered servers
     * @return true on success.
     */
    bool findServers(
        const std::string&           serverUrl,
        const StringArray&           serverUris,
        const StringArray&           localeIds,
        ApplicationDescriptionArray& registeredServers);

    /**
    /* Get a list of all known server in the network. Only supported by LDS servers.
    *
     * The client must be connected to the same endpoint given in serverUrl or otherwise in disconnected state.
    * @param[in] serverUrl url to connect (for example "opc.tcp://localhost:4840")
    * @param[in] startingRecordId optional.
    *            Only return the records with an ID higher or equal the given one.
    *            Can be used for pagination to only get a subset of the full list
    * @param[in] maxRecordsToReturn optional. Only return this number of records.
    * @param[in] serverCapabilityFilter optional. Filter the returned list to only get
    *            servers with given capabilities, e.g. "LDS"
    * @param[out] serverOnNetwork array containing known/registered servers.
     * @return true on success.
     */
    bool findServersOnNetwork(
        const std::string&      serverUrl,
        unsigned                startingRecordId,
        unsigned                maxRecordsToReturn,
        const StringArray&      serverCapabilityFilter,
        ServerOnNetworkArray&   serverOnNetwork);
    
    ///////////////////////////////////////////////////////////////////////////
    // Attributes accessors
    ///////////////////////////////////////////////////////////////////////////

    /**
     * Primitive used to retrieve one attribute of a given node, thread-safely.
     * @warning Don't use it directly. Use one of the 19 typed version instead, like readNodeId().
     * There are up to 22 possible node attributes.
     * @param nodeId to read.
     * @param attributeId identify the attribute to retrieve.
     * @param[out] value of the attribute, must be casted to attribute type.
     *             Some are UA_Boolean, U_NodeId, etc...
     * @param type of the attribute.
     * @see UA_AttributeId for the list of possible attribute id.
     * @return true on success.
     */
    bool readAttribute(
        const UA_NodeId&    nodeId,
        UA_AttributeId      attributeId,
        void*               value,
        const UA_DataType&  type);
    
    /**
     * Primitive used to write one attribute of a given node, thread-safely.
     * @warning Don't use it directly. Use one of the 13 typed version instead, like writeValue().
     * There are up to 22 possible node attributes.
     * @param nodeId to write
     * @param attributeId identify the attribute to write. 
     * @param value void pointer to the data to write.
     * @param type pointer to the attribute built-in type. Normally stored in the UA_TYPES array.
     * @see UA_AttributeId for the list of possible attribute id.
     * @see UA_TYPES for the list of possible type.
     * @return true on success.
     */
    bool writeAttribute(
        const UA_NodeId&    nodeId,
        UA_AttributeId      attributeId,
        const void*         value,
        const UA_DataType&  type);

    /**
     * Get the client connection status, thread-safely.
     * @warning Assumes a non-null client, otherwise throws Null client exception.
     * @return connection state
     */
    UA_ClientState getState();

    /**
     * Reset the UA client, thread-safely.
     * Reset its connections, synch data, async services,
     * subscription, work queue and configuration.
     * (delete, then initialize them)
     * @warning Assumes a non-null client, otherwise throws Null client exception.
     */
    void reset();

    // Connect and Disconnect

    /**
     * Connect to the given server, thread-safely.
     * Existing connection are closed.
     * @warning Assumes a non-null client, otherwise throws Null client exception.
     * @param endpointUrl server url. (for example "opc.tcp://localhost:4840")
     * @return true on success.
     */
    bool connect(const std::string& endpointUrl);

    /**
     * Connect to the selected server with the given username and password, thread-safely.
     * @warning Assumes a non-null client, otherwise throws Null client exception.
     * @param endpoint server url. (for example "opc.tcp://localhost:4840")
     * @param username
     * @param password
     * @return true on success.
     */
    bool connectUsername(
        const std::string& endpoint,
        const std::string& username,
        const std::string& password);

    /**
     * Connect to the server without waiting for the server reply, thread-safely.
     * @warning Assumes a non-null client, otherwise throws Null client exception.
     * @param endpoint server url. (for example "opc.tcp://localhost:4840")
     * @return true on success.
     */
    bool connectAsync(const std::string& endpoint);

    /**
     * Connect to the server without creating a session, thread-safely.
     * @warning Assumes a non-null client, otherwise throws Null client exception.
     * @param endpoint server url. (for example "opc.tcp://localhost:4840")
     * @return true on success.
     */
    bool connectNoSession(const std::string& endpoint);

    /**
     * Disconnect and close a connection to the selected server, thread-safely.
     * @warning Assumes a non-null client, otherwise throws Null client exception.
     * @return true on success.
     */
    bool disconnect();

    /**
     * Disconnect and close a connection to the selected server, thread-safely.
     * @warning Assumes a non-null client, otherwise throws Null client exception.
     * @param[in] requestId optional. 0 by default.
     * @return true on success.
     */
    bool disconnectAsync(UA_UInt32 requestId = 0);

    /**
     * Manually Renew Secure Channel.
     * @return true on success.
     */
    bool manuallyRenewSecureChannel() { return runIterate(0); }

    /**
     * Get the namespace-index of a namespace-URI.
     * @param namespaceUri specify the namespace URI.
     * @return the namespace index of the URI. -1 in case of an error.
     */
    int namespaceGetIndex(const std::string& namespaceUri);

    /**
     * Copy the descendants tree of a given UA_NodeId into a given PropertyTree.
     * Browse the tree from a given UA_NodeId (excluded from copying)
     * and add all its children as children of the given UANode.
     * @param[in] root parent of the nodes to copy.
     * @param[in, out] dest destination point in tree to which children nodes are added.
     * @return true on success.
     */
    bool browseTree(const UA_NodeId& root, UANode* dest);

    /**
     * Copy a NodeId and its descendants into a UANodeTree.
     * Replace the root of the given tree by a copy of the given node
     * and all its descendants.
     * Browse the tree from the given NodeId (included in copying)
     * and add all its children as children of the given UANodeTree's root.
     * Produces an addressable tree using dot separated browse path as key.
     * UANodeTree is a specialized PropertyTree using node name as key and NodeId as value.
     * @param[in] nodeId source from which browsing starts in the source tree. It isn't copied, only its children.
     * @param[out] tree the destination UANodeTree. Its root isn't modified.
     * @return true on success.
     */
    bool browseTree(const NodeId& nodeId, UANodeTree& tree);

    /**
     * Copy a NodeId and its descendants tree into a NodeIdMap.
     * NodeIdMap maps a serialized UA_NodeId as key with the UA_NodeId itself as value.
     * @param[in] nodeId the starting point added to the map with its children.
     * @param[out] map the destination NodeIdMap.
     * @return true on success.
     */
    bool browseTree(const NodeId& nodeId, NodeIdMap& map);

    /**
     * Copy only the non-duplicate children of a UA_NodeId into a NodeIdMap.
     * NodeIdMap maps a serialized UA_NodeId as key with the UA_NodeId itself as value.
     * @param[in] nodeId parent of children to copy
     * @param[out] map to fill
     * @return true on success.
     */
    bool browseChildren(const UA_NodeId& nodeId, NodeIdMap& map);

    /**
     * Get the node id from the path of browse names in the given namespace. Tests for node existence
     * @param[in] start the reference node for the path
     * @param[in] path relative to start
     * @param[out] nodeId the found node
     * @return true on success, otherwise nodeId refer to the last node matching the path.
     */
    bool nodeIdFromPath(const NodeId& start, const Path& path, NodeId& nodeId);

    /**
     * Create folder path first then add variable node to path's end leaf
     * @param[in] start the reference node for the path
     * @param[in] path relative to start
     * @param[in] nameSpaceIndex namespace of the created node.
     * @param[out] nodeId is a shallow copy - do not delete and is volatile
     * @return true on success.
     */
    bool createFolderPath(const NodeId& start, const Path& path, int idxNameSpace, NodeId& nodeId);

    /**
     * Get the child with a specific name of a given node.
     * @param start the parent node
     * @param childName the name of the child node to find.
     * @param[out] the found node.
     * @return true on success.
     */
    bool getChild(const NodeId& start, const std::string& childName, NodeId& ret);

    /**
     * Get the list of children of a node, thread-safely.
     * @param node the id of the node.
     * @return a vector of UA_NodeId containing the list of all the node's children.
     */
    UANodeIdList getChildrenList(const UA_NodeId& node);

    // Attribute access generated from the docs

    /**
     * Read the Id attribute of a given node, thread-safely.
     * Permit to test if the node exists, since its id is already known
     * @param nodeId of the node to read.
     * @param[out] outNodeId the id of the node.
     * @return true on success.
     */
    bool readNodeId(const UA_NodeId& nodeId, UA_NodeId& outNodeId) {
        return readAttribute(nodeId, UA_ATTRIBUTEID_NODEID,
                            &outNodeId, UA_TYPES[UA_TYPES_NODEID]);
    }

    /**
     * Read the Node Class attribute of a given node, thread-safely.
     * @param nodeId of the node to read.
     * @param[out] outNodeClass the node type (object, variable, method, object type, variable type, reference, data, view)
     * @see UA_NodeClass the enum mask encoding the node type
     * @return true on success.
     */
    bool readNodeClass(const UA_NodeId& nodeId, UA_NodeClass& outNodeClass) {
        return readAttribute(nodeId, UA_ATTRIBUTEID_NODECLASS,
                            &outNodeClass, UA_TYPES[UA_TYPES_NODECLASS]);
    }

    /**
     * Read the Browse Name attribute of a given node, thread-safely.
     * @param nodeId of the node to read.
     * @param[out] outBrowseName the browse name of the node.
     * @return true on success.
     */
    bool readBrowseName(const UA_NodeId& nodeId, QualifiedName& outBrowseName) {
        return readAttribute(nodeId, UA_ATTRIBUTEID_BROWSENAME,
                            &outBrowseName, UA_TYPES[UA_TYPES_QUALIFIEDNAME]);
    }

    /**
     * Retrieve the browse name and the namespace of a given node.
     * @param nodeId
     * @param[out] outName the node's browse name
     * @param[out] outNamesapce the node's namespace
     * @return true on success. On failure the output params are unchanged.
     */
    bool readBrowseName(const NodeId& nodeId, std::string& outName, int& outNamespace);

    /**
     * Read the Display Name attribute of a given node, thread-safely.
     * @param nodeId of the node to read.
     * @param[out] outDisplayName the display name of the node, translated in the local language.
     * @return true on success.
     */
    bool readDisplayName(const UA_NodeId& nodeId, LocalizedText& outDisplayName) {
        return readAttribute(nodeId, UA_ATTRIBUTEID_DISPLAYNAME,
                            &outDisplayName, UA_TYPES[UA_TYPES_LOCALIZEDTEXT]);
    }

    /**
     * Read the Description attribute of a given node, thread-safely.
     * @param nodeId of the node to read.
     * @param[out] outDescription the node description, translated in the local language.
     * @return true on success.
     */
    bool readDescription(const UA_NodeId& nodeId, LocalizedText& outDescription) {
        return readAttribute(nodeId, UA_ATTRIBUTEID_DESCRIPTION,
                            &outDescription, UA_TYPES[UA_TYPES_LOCALIZEDTEXT]);
    }

    /**
     * Read the Write Mask attribute of a given node, thread-safely.
     * @param nodeId of the node to read.
     * @param[out] outWriteMask specify which attribute of the node can be modified
     * @return true on success.
     */
    bool readWriteMask(const UA_NodeId& nodeId, UA_UInt32& outWriteMask) {
        return readAttribute(nodeId, UA_ATTRIBUTEID_WRITEMASK,
                            &outWriteMask, UA_TYPES[UA_TYPES_UINT32]);

    }

    /**
     * Read the User Write Mask attribute of a given node, thread-safely.
     * @param nodeId of the node to read.
     * @param[out] outWriteMask specify which attribute of the node can be modified
     * @return true on success.
     */
    bool readUserWriteMask(const UA_NodeId& nodeId, UA_UInt32& outUserWriteMask) {
        return readAttribute(nodeId, UA_ATTRIBUTEID_USERWRITEMASK,
                            &outUserWriteMask, UA_TYPES[UA_TYPES_UINT32]);

    }

    /**
     * Read the Is Abstract attribute of a given node, thread-safely.
     * Only for Data, Object Type, Variable Type or Reference nodes.
     * @param nodeId of the node to read.
     * @param[out] outIsAbstract true if the node is abstract.
     *             ie: UA_Numeric is abstract, UA_Int32 is not and is a concrete implementation of UA_Numeric.
     * @return true on success.
     */
    bool readIsAbstract(const UA_NodeId& nodeId, UA_Boolean& outIsAbstract) {
        return readAttribute(nodeId, UA_ATTRIBUTEID_ISABSTRACT,
                            &outIsAbstract, UA_TYPES[UA_TYPES_BOOLEAN]);
    }

    /**
     * Read the Symmetric attribute of a given node, thread-safely.
     * Only for Reference nodes.
     * @param nodeId of the node to read.
     * @param[out] outSymmetric true if the reference applies both to the child and parent.
     * @return true on success.
     */
    bool readSymmetric(const UA_NodeId& nodeId, UA_Boolean& outSymmetric) {
        return readAttribute(nodeId, UA_ATTRIBUTEID_SYMMETRIC,
                            &outSymmetric, UA_TYPES[UA_TYPES_BOOLEAN]);
    }

    /**
     * Read the Inverse Name attribute of a given node, thread-safely.
     * Only for Reference nodes.
     * @param nodeId of the node to read.
     * @param[out] outInverseName
     * @return true on success.
     */
    bool readInverseName(const UA_NodeId& nodeId, LocalizedText& outInverseName) {
        return readAttribute(nodeId, UA_ATTRIBUTEID_INVERSENAME,
                            &outInverseName, UA_TYPES[UA_TYPES_LOCALIZEDTEXT]);
    }

    /**
     * Read the Contains No Loop attribute of a given node, thread-safely.
     * Only for View nodes.
     * @param nodeId of the node to read.
     * @param[out] outContainsNoLoops
     * @return true on success.
     */
    bool readContainsNoLoops(const UA_NodeId& nodeId, UA_Boolean& outContainsNoLoops) {
        return readAttribute(nodeId, UA_ATTRIBUTEID_CONTAINSNOLOOPS,
                            &outContainsNoLoops, UA_TYPES[UA_TYPES_BOOLEAN]);
    }

    /**
     * Read the Event Notifier attribute of a given node, thread-safely.
     * Only for Object and View nodes.
     * @param nodeId of the node to read.
     * @param[out] outEventNotifier
     * @return true on success.
     */
    bool readEventNotifier(const UA_NodeId& nodeId, UA_Byte& outEventNotifier) {
        return readAttribute(nodeId, UA_ATTRIBUTEID_EVENTNOTIFIER,
                            &outEventNotifier, UA_TYPES[UA_TYPES_BYTE]);
    }

    /**
     * Read the Value attribute of a given node, thread-safely.
     * Only for Variable and Variable Type nodes.
     * @param nodeId of the node to read.
     * @param[out] outValue the value of the variable node.
     * @return true on success.
     */
    bool readValue(const UA_NodeId& nodeId, Variant& outValue) {
        return readAttribute(nodeId, UA_ATTRIBUTEID_VALUE,
                            &outValue, UA_TYPES[UA_TYPES_VARIANT]);
    }

    /**
     * Read the Data Type attribute of a given node, thread-safely.
     * Only for Variable and Variable Type nodes.
     * @param nodeId of the node to read.
     * @param[out] outDataType the type of the data of the variable node.
     * @return true on success.
     */
    bool readDataType(const UA_NodeId& nodeId, UA_NodeId& outDataType) {
        return readAttribute(nodeId, UA_ATTRIBUTEID_DATATYPE,
                            &outDataType, UA_TYPES[UA_TYPES_NODEID]);
    }

    /**
     * Read the Value Rank attribute of a given node, thread-safely.
     * Only for Variable and Variable Type nodes.
     * @param nodeId of the node to read.
     * @param[out] outValueRank indicates whether the variable is an array
     *             and how many dimensions the array has.
     * @return true on success.
     * @see https://open62541.org/doc/current/nodestore.html?highlight=writemask#value-rank
     */
    bool readValueRank(const UA_NodeId& nodeId, UA_Int32& outValueRank) {
        return readAttribute(nodeId, UA_ATTRIBUTEID_VALUERANK,
                            &outValueRank, UA_TYPES[UA_TYPES_INT32]);
    }

    /**
     * Read the Array Dimensions attribute of a given node, thread-safely.
     * Only for Variable and Variable Type nodes.
     * @param nodeId of the node to read.
     * @param[out] outArrayDimensions a variant with an int32 array containing the size of each dimension
     *             ie. if ValueRank is 3, ArrayDimensions can be something link {2, 2, 3}
     * @return true on success.
     * @see https://open62541.org/doc/current/nodestore.html?highlight=writemask#array-dimensions
     */
    bool readArrayDimensions(const UA_NodeId& nodeId, std::vector<UA_UInt32>& ret);

    /**
     * Read the Access Level attribute of a given node, thread-safely.
     * Only for Variable nodes.
     * @param nodeId of the node to read.
     * @param[out] outAccessLevel a mask specifying if the value can be read/written, its history read/written, etc...
     * @return true on success.
     * @see UA_ACCESSLEVELMASK_READ, UA_ACCESSLEVELMASK_WRITE, UA_ACCESSLEVELMASK_HISTORYREAD, UA_ACCESSLEVELMASK_HISTORYWRITE
     *      UA_ACCESSLEVELMASK_SEMANTICCHANGE, UA_ACCESSLEVELMASK_STATUSWRITE, UA_ACCESSLEVELMASK_TIMESTAMPWRITE
     */
    bool readAccessLevel(const UA_NodeId& nodeId, UA_Byte& outAccessLevel) {
        return readAttribute(nodeId, UA_ATTRIBUTEID_ACCESSLEVEL,
                             &outAccessLevel, UA_TYPES[UA_TYPES_BYTE]);
    }

    /**
     * Read the User Access Level attribute of a given node, thread-safely.
     * Only for Variable nodes.
     * @param nodeId of the node to read.
     * @param[out] outAccessLevel a mask specifying if the value can be read/written, its history read/written, etc...
     * @return true on success.
     * @see UA_ACCESSLEVELMASK_READ, UA_ACCESSLEVELMASK_WRITE, UA_ACCESSLEVELMASK_HISTORYREAD, UA_ACCESSLEVELMASK_HISTORYWRITE
     *      UA_ACCESSLEVELMASK_SEMANTICCHANGE, UA_ACCESSLEVELMASK_STATUSWRITE, UA_ACCESSLEVELMASK_TIMESTAMPWRITE
     */
    bool readUserAccessLevel(const UA_NodeId& nodeId, UA_Byte& outUserAccessLevel) {
        return readAttribute(nodeId, UA_ATTRIBUTEID_USERACCESSLEVEL,
                            &outUserAccessLevel, UA_TYPES[UA_TYPES_BYTE]);
    }

    /**
     * Read the Minimum Sampling Interval attribute of a given node, thread-safely.
     * Only for Variable nodes.
     * @param nodeId of the node to read.
     * @param[out] outMinInterval the value Minimum Sampling Interval.
     * @return true on success.
     */
    bool readMinimumSamplingInterval(const UA_NodeId& nodeId, UA_Double& outMinSamplingInterval) {
        return readAttribute(nodeId, UA_ATTRIBUTEID_MINIMUMSAMPLINGINTERVAL,
                            &outMinSamplingInterval, UA_TYPES[UA_TYPES_DOUBLE]);
    }

    /**
     * Read the Historizing attribute of a given node, thread-safely.
     * Only for Variable nodes.
     * @param nodeId of the node to read.
     * @param[out] outHistorizing true if the variable node is keeping its value history.
     * @return true on success.
     */
    bool readHistorizing(const UA_NodeId& nodeId, UA_Boolean& outHistorizing) {
        return readAttribute(nodeId, UA_ATTRIBUTEID_HISTORIZING,
                            &outHistorizing, UA_TYPES[UA_TYPES_BOOLEAN]);
    }

    /**
     * Read the Executable attribute of a given node, thread-safely.
     * Only for method nodes.
     * @param nodeId of the node to read.
     * @param[out] outExecutable true if the method is active and can be executed.
     * @return true on success.
     */
    bool readExecutable(const UA_NodeId& nodeId, UA_Boolean& outExecutable) {
        return readAttribute(nodeId, UA_ATTRIBUTEID_EXECUTABLE,
                            &outExecutable, UA_TYPES[UA_TYPES_BOOLEAN]);
    }

    /**
     * Read the User Executable attribute of a given node, thread-safely.
     * Only for method nodes.
     * @param nodeId of the node to read.
     * @param[out] outExecutable true if the method is active and can be executed.
     * @return true on success.
     */
    bool readUserExecutable(const UA_NodeId& nodeId, UA_Boolean& outUserExecutable) {
        return readAttribute(nodeId, UA_ATTRIBUTEID_USEREXECUTABLE,
                            &outUserExecutable, UA_TYPES[UA_TYPES_BOOLEAN]);
    }

    ///////////////////////////////////////////////////////////////////////////

    /**
     * Set the NodeId attribute of the given node, thread-safely.
     * @param nodeId
     * @param newNodeId
     * @return true on success.
     */
    bool setNodeId(NodeId& nodeId, const NodeId& newNodeId) {
        return writeAttribute(nodeId, UA_ATTRIBUTEID_NODEID,
                             &newNodeId, UA_TYPES[UA_TYPES_NODEID]);
    }

    /**
     * Set the NodeClass attribute of the given node, thread-safely.
     * @param nodeId
     * @param newNodeClass
     * @return true on success.
     */
    bool setNodeClass(NodeId& nodeId, const UA_NodeClass& newNodeClass) {
        return writeAttribute(nodeId, UA_ATTRIBUTEID_NODECLASS,
                              &newNodeClass, UA_TYPES[UA_TYPES_NODECLASS]);
    }

    /**
     * Set the BrowseName attribute of the given node, thread-safely.
     * @param nodeId
     * @param newBrowseName
     * @return true on success.
     */
    bool setBrowseName(NodeId& nodeId, const QualifiedName& newBrowseName) {
        return writeAttribute(nodeId, UA_ATTRIBUTEID_BROWSENAME,
                              &newBrowseName, UA_TYPES[UA_TYPES_QUALIFIEDNAME]);
    }

    /**
     * Set the BrowseName of a node with the given namespace and name, thread-safely.
     * @param nodeId to modify
     * @param nameSpaceIndex part of the new browse name
     * @param name
     */
    void setBrowseName(NodeId& nodeId, int nameSpaceIndex, const std::string& name);

    /**
     * Set the DisplayName attribute of the given node, thread-safely.
     * @param nodeId
     * @param newDisplayName
     * @return true on success.
     */
    bool setDisplayName(NodeId& nodeId, const LocalizedText& newDisplayName) {
        return writeAttribute(nodeId, UA_ATTRIBUTEID_DISPLAYNAME,
                              &newDisplayName, UA_TYPES[UA_TYPES_LOCALIZEDTEXT]);
    }

    /**
     * Set the Description attribute of the given node, thread-safely.
     * @param nodeId
     * @param newDescription
     * @return true on success.
     */
    bool setDescription(NodeId& nodeId, const LocalizedText& newDescription) {
        return writeAttribute(nodeId, UA_ATTRIBUTEID_DESCRIPTION,
                              &newDescription, UA_TYPES[UA_TYPES_LOCALIZEDTEXT]);
    }

    /**
    * Set the WriteMask attribute of the given node, thread-safely.
    * @param nodeId
    * @param newWriteMask
    * @return true on success.
    */
    bool setWriteMask(NodeId& nodeId, UA_UInt32 newWriteMask) {
        return writeAttribute(nodeId, UA_ATTRIBUTEID_WRITEMASK,
                              &newWriteMask, UA_TYPES[UA_TYPES_UINT32]);
    }

    /**
    * Set the User WriteMask attribute of the given node, thread-safely.
    * @param nodeId
    * @param newUserWriteMask
    * @return true on success.
    */
    bool setUserWriteMask(NodeId& nodeId, UA_UInt32 newUserWriteMask) {
        return writeAttribute(nodeId, UA_ATTRIBUTEID_USERWRITEMASK,
                              &newUserWriteMask, UA_TYPES[UA_TYPES_UINT32]);
    }

    /**
     * Set the IsAbstract attribute of the given node, thread-safely.
     * @param nodeId
     * @param newIsAbstract
     * @return true on success.
     */
    bool setIsAbstract(NodeId& nodeId, UA_Boolean newIsAbstract) {
        return writeAttribute(nodeId, UA_ATTRIBUTEID_ISABSTRACT,
                              &newIsAbstract, UA_TYPES[UA_TYPES_BOOLEAN]);
    }

    /**
     * Set the Symmetric attribute of the given node, thread-safely.
     * @param nodeId
     * @param newSymmetric
     * @return true on success.
     */
    bool setSymmetric(NodeId& nodeId, UA_Boolean newSymmetric) {
        return writeAttribute(nodeId, UA_ATTRIBUTEID_SYMMETRIC,
                              &newSymmetric, UA_TYPES[UA_TYPES_BOOLEAN]);
    }

    /**
     * Set the InverseName attribute of the given node, thread-safely.
     * @param nodeId
     * @param newInverseName
     * @return true on success.
     */
    bool setInverseName(NodeId& nodeId, const LocalizedText& newInverseName) {
        return writeAttribute(nodeId, UA_ATTRIBUTEID_INVERSENAME,
                              &newInverseName, UA_TYPES[UA_TYPES_LOCALIZEDTEXT]);
    }

    /**
     * Set the ContainsNoLoops attribute of the given node, thread-safely.
     * @param nodeId
     * @param newContainsNoLoops
     * @return true on success.
     */
    bool setContainsNoLoops(NodeId& nodeId, UA_Boolean newContainsNoLoops) {
        return writeAttribute(nodeId, UA_ATTRIBUTEID_CONTAINSNOLOOPS,
                              &newContainsNoLoops, UA_TYPES[UA_TYPES_BOOLEAN]);
    }

    /**
     * Set the EventNotifier attribute of the given node, thread-safely.
     * @param nodeId
     * @param newEventNotifier
     * @return true on success.
     */
    bool setEventNotifier(NodeId& nodeId, UA_Byte newEventNotifier) {
        return writeAttribute(nodeId, UA_ATTRIBUTEID_EVENTNOTIFIER,
                             &newEventNotifier, UA_TYPES[UA_TYPES_BYTE]);
    }

    /**
     * Set the Value attribute of the given node, thread-safely.
     * @param nodeId
     * @param newValue
     * @return true on success.
     */
    bool setValue(NodeId& nodeId, const Variant& newValue) {
        return writeAttribute(nodeId, UA_ATTRIBUTEID_VALUE,
                              &newValue, UA_TYPES[UA_TYPES_VARIANT]);
    }

    /**
     * Set the DataType attribute of the given node, thread-safely.
     * @param nodeId
     * @param newDataType
     * @return true on success.
     */
    bool setDataType(NodeId& nodeId, const UA_NodeId& newDataType) {
        return writeAttribute(nodeId, UA_ATTRIBUTEID_DATATYPE,
                              &newDataType, UA_TYPES[UA_TYPES_NODEID]);
    }

    /**
     * Set the ValueRank attribute of the given node, thread-safely.
     * @param nodeId
     * @param newValueRank
     * @return true on success.
     */
    bool setValueRank(NodeId& nodeId, UA_Int32 newValueRank) {
        return writeAttribute(nodeId, UA_ATTRIBUTEID_VALUERANK,
                              &newValueRank, UA_TYPES[UA_TYPES_INT32]);
    }

    /**
     * Set the ArrayDimensions attribute of the given node, thread-safely.
     * @param nodeId
     * @param newArrayDimensions
     * @return true on success.
     */
    bool setArrayDimensions(
        NodeId&                 nodeId,
        std::vector<UA_UInt32>& newArrayDimensions);

    /**
     * Set the AccessLevel attribute of the given node, thread-safely.
     * @param nodeId
     * @param newAccessLevel
     * @return true on success.
     */
    bool setAccessLevel(NodeId& nodeId, UA_Byte newAccessLevel) {
        return writeAttribute(nodeId, UA_ATTRIBUTEID_ACCESSLEVEL,
                              &newAccessLevel, UA_TYPES[UA_TYPES_BYTE]);
    }

    /**
     * Set the UserAccessLevel attribute of the given node, thread-safely.
     * @param nodeId
     * @param newUserAccessLevel
     * @return true on success.
     */
    bool setUserAccessLevel(NodeId& nodeId, UA_Byte newUserAccessLevel) {
        return writeAttribute(nodeId, UA_ATTRIBUTEID_USERACCESSLEVEL,
                              &newUserAccessLevel, UA_TYPES[UA_TYPES_BYTE]);
    }

    /**
     * Set the MinimumSamplingInterval attribute of the given node, thread-safely.
     * @param nodeId
     * @param newMinInterval
     * @return true on success.
     */
    bool setMinimumSamplingInterval(NodeId& nodeId, UA_Double newMinInterval) {
        return writeAttribute(nodeId, UA_ATTRIBUTEID_MINIMUMSAMPLINGINTERVAL,
                              &newMinInterval, UA_TYPES[UA_TYPES_DOUBLE]);
    }

    /**
     * Set the Historizing attribute of the given node, thread-safely.
     * @param nodeId
     * @param newHistorizing
     * @return true on success.
     */
    bool setHistorizing(NodeId& nodeId, UA_Boolean newHistorizing) {
        return writeAttribute(nodeId, UA_ATTRIBUTEID_HISTORIZING,
                              &newHistorizing, UA_TYPES[UA_TYPES_BOOLEAN]);
    }

    /**
     * Set the Executable attribute of the given node, thread-safely.
     * @param nodeId
     * @param newExecutable
     * @return true on success.
     */
    bool setExecutable(NodeId& nodeId, UA_Boolean newExecutable) {
        return writeAttribute(nodeId, UA_ATTRIBUTEID_EXECUTABLE,
                              &newExecutable, UA_TYPES[UA_TYPES_BOOLEAN]);
    }

    /**
     * Set the UserExecutable attribute of the given node, thread-safely.
     * @param nodeId
     * @param newUserExecutable
     * @return true on success.
     */
    bool setUserExecutable(NodeId& nodeId, UA_Boolean newUserExecutable) {
        return writeAttribute(nodeId, UA_ATTRIBUTEID_USEREXECUTABLE,
                              &newUserExecutable, UA_TYPES[UA_TYPES_BOOLEAN]);
    }

    // End of attributes

    /**
    * Deletes a node and optionally all references leading to the node, thread-safely.
    * @param nodeId to delete
    * @param deleteReferences specify if the references to this node must also be deleted.
    * @return true on success.
     */
    bool deleteNode(const NodeId& nodeId, bool deleteReferences);

    /**
    * Delete a node and all its descendants
    * @param nodeId node to be deleted with its children
    * @return true on success.
     */
    bool deleteTree(const NodeId& nodeId); // recursive delete

    /**
     * Client::deleteChildren
     * @param n
     */
    void deleteChildren(const UA_NodeId& n);

    /**
     * Call a given server method, thread-safely.
     * @param[in] objectId
     * @param[in] methodId
     * @param[in] in Array of variants with the method input arguments.
     * @param[out] out method outputs. Support multiple return values.
     * @return true on success.
     */
    bool callMethod(
        const NodeId&       objectId,
        const NodeId&       methodId,
        const VariantList&  in,
        VariantArray&       out);

    /**
     * Hook to customize the Periodic processing.
     * Do nothing by default.
     * If a client need to do something periodically,
     * override this method and add the client to a client cache thread.
     * @return true on success
     * @see ClientCacheThread and ClientCache classes
     */
    virtual bool process() { return true; }

    // Add nodes - templated from docs

    /**
     * Add a children Folder node in the server, thread-safely.
     * @param parent parent node
     * @param childName browse name of the folder node
     * @param nodeId assigned node id or NodeId::Null for auto assign
     * @param outNewNodeId receives new node if not null
     * @param nameSpaceIndex of the new node, if non-zero otherwise namespace of parent
     * @return true on success.
     */
    bool addFolder(
        const NodeId&       parent,
        const std::string&  childName,
        const NodeId&       nodeId,
        NodeId&             outNewNodeId    = NodeId::Null,
        int                 nameSpaceIndex  = 0);
    
    /**
     * Add a new variable node in the server, thread-safely.
     * @param parent specify the parent node containing the added node
     * @param name browse name of the new node
     * @param value variant with the value for the new node. Also specifies its type.
     * @param nodeId assigned node id or NodeId::Null for auto assign
     * @param outNewNodeId receives new node if not null
     * @param nameSpaceIndex of the new node if non-zero, otherwise namespace of parent
     * @return true on success.
     */
    bool addVariable(
        const NodeId&       parent,
        const std::string&  name,
        const Variant&      value,
        const NodeId&       nodeId,
        NodeId&             outNewNodeId    = NodeId::Null,
        int                 nameSpaceIndex  = 0);

    /**
     * Add a new property node in the server, thread-safely.
     * @param parent specify the parent node containing the added node.
     * @param name browse name of the new node.
     * @param value variant with the value for the new node. Also specifies its type.
     * @param nodeId assigned node id or NodeId::Null for auto assign.
     * @param[out] outNewNodeId receives new node if not null.
     * @param nameSpaceIndex of the new node if non-zero, otherwise namespace of parent.
     * @return true on success.
    */
    bool addProperty(
        const NodeId&       parent,
        const std::string&  name,
        const Variant&      value,
        const NodeId&       nodeId          = NodeId::Null,
        NodeId&             outNewNodeId    = NodeId::Null,
        int                 nameSpaceIndex  = 0);

    /**
     * Add a new variable type node in the server, thread-safely.
     * @param requestedNewNodeId assigned node id or NodeId::Null for auto assign
     * @param parentNodeId parent node id of the added node.
     * @param referenceTypeId specify the relation between the added node and its children.
     *        ie: NodeId::HasSubType or NodeId::HasComponent.
     * @param browseName browse name of the added node, includes the namespace.
     * @param typeDefinition nodeId containing the definition of the type of the added node.
     * @param attr the attributes of the added node.
     * @param outNewNodeId receives new node if not null.
     * @return true on success.
     */
    bool addVariableTypeNode(
        const NodeId&                 requestedNewNodeId,
        const NodeId&                 parentNodeId,
        const NodeId&                 referenceTypeId,
        const QualifiedName&          browseName,
        const VariableTypeAttributes& attr,
        NodeId&                       outNewNodeId = NodeId::Null);

    /**
     * Add a new object node in the server, thread-safely.
     * @param requestedNewNodeId assigned node id or NodeId::Null for auto assign
     * @param parentNodeId parent node id of the added node.
     * @param referenceTypeId specify the relation between the added node and its children.
     *        ie: NodeId::HasSubType or NodeId::HasComponent.
     * @param browseName browse name of the added node, includes the namespace.
     * @param typeDefinition nodeId containing the definition of the type of the added node.
     * @param attr the attributes of the added node.
     * @param outNewNodeId receives new node if not null.
     * @return true on success.
     */
    bool addObjectNode(
        const NodeId&             requestedNewNodeId,
        const NodeId&             parentNodeId,
        const NodeId&             referenceTypeId,
        const QualifiedName&      browseName,
        const NodeId&             typeDefinition,
        const ObjectAttributes&   attr,
        NodeId&                   outNewNodeId = NodeId::Null);

    /**
     * Add a new object type node in the server, thread-safely.
     * @param requestedNewNodeId assigned node id or NodeId::Null for auto assign
     * @param parentNodeId parent node id of the added node.
     * @param referenceTypeId specify the relation between the added node and its children.
     *        ie: NodeId::HasSubType or NodeId::HasComponent.
     * @param browseName browse name of the added node, includes the namespace.
     * @param attr the attributes of the added node.
     * @param outNewNodeId receives new node if not null.
     * @return true on success.
     */
    bool addObjectTypeNode(
        const NodeId&                 requestedNewNodeId,
        const NodeId&                 parentNodeId,
        const NodeId&                 referenceTypeId,
        const QualifiedName&          browseName,
        const ObjectTypeAttributes&   attr,
        NodeId&                       outNewNodeId = NodeId::Null);

    /**
     * Add a new view node in the server, thread-safely.
     * @param requestedNewNodeId assigned node id or NodeId::Null for auto assign
     * @param parentNodeId parent node id of the added node.
     * @param referenceTypeId specify the relation between the added node and its children.
     *        ie: NodeId::HasSubType or NodeId::HasComponent.
     * @param browseName browse name of the added node, includes the namespace.
     * @param attr the attributes of the added node.
     * @param outNewNodeId receives new node if not null.
     * @return true on success.
     */
    bool addViewNode(
        const NodeId&         requestedNewNodeId,
        const NodeId&         parentNodeId,
        const NodeId&         referenceTypeId,
        const QualifiedName&  browseName,
        const ViewAttributes& attr,
        NodeId&               outNewNodeId = NodeId::Null);

    /**
     * Add a new reference type node in the server, thread-safely.
     * @param requestedNewNodeId assigned node id or NodeId::Null for auto assign
     * @param parentNodeId parent node id of the added node.
     * @param referenceTypeId specify the relation between the added node and its children.
     *        ie: NodeId::HasSubType or NodeId::HasComponent.
     * @param browseName browse name of the added node, includes the namespace.
     * @param attr the attributes of the added node.
     * @param outNewNodeId receives new node if not null.
     * @return true on success.
     */
    bool addReferenceTypeNode(
        const NodeId&                  requestedNewNodeId,
        const NodeId&                  parentNodeId,
        const NodeId&                  referenceTypeId,
        const QualifiedName&           browseName,
        const ReferenceTypeAttributes& attr,
        NodeId&                        outNewNodeId = NodeId::Null);

    /**
     * Add a new data type node in the server, thread-safely.
     * @param requestedNewNodeId assigned node id or NodeId::Null for auto assign
     * @param parentNodeId parent node id of the added node.
     * @param referenceTypeId specify the relation between the added node and its children.
     *        ie: NodeId::HasSubType or NodeId::HasComponent.
     * @param browseName browse name of the added node, includes the namespace.
     * @param attr the attributes of the added node.
     * @param outNewNodeId receives new node if not null.
     * @return true on success.
     */
    bool addDataTypeNode(
        const NodeId&             requestedNewNodeId,
        const NodeId&             parentNodeId,
        const NodeId&             referenceTypeId,
        const QualifiedName&      browseName,
        const DataTypeAttributes& attr,
        NodeId&                   outNewNodeId = NodeId::Null);

    /**
     * Add a new method node to the server, thread-safely.
     * @param requestedNewNodeId assigned node id or NodeId::Null for auto assign
     * @param parentNodeId parent node id of the added node.
     * @param referenceTypeId specify the relation between the added node and its children.
     *        ie: NodeId::HasSubType or NodeId::HasComponent.
     * @param browseName browse name of the added node, includes the namespace.
     * @param attr the attributes of the added node.
     * @param outNewNodeId receives new node if not null.
     * @return true on success.
     */
    bool addMethodNode(
        const NodeId&             requestedNewNodeId,
        const NodeId&             parentNodeId,
        const NodeId&             referenceTypeId,
        const QualifiedName&      browseName,
        const MethodAttributes&   attr,
        NodeId&                   outNewNodeId = NodeId::Null);

    /**
     * Hook customizing and simplify the historicalIteratorCallback call-back
     * used in historyReadRaw
     * @return 
     */
    virtual bool historicalIterator(
        const NodeId&               node,
        UA_Boolean                  moreDataAvailable,
        const UA_ExtensionObject&   data) { return false; }

    /**
     * Call-back used to iterate over historical data of a node.
     * Used in historyReadRaw.
     * @param client requesting the reading (not used, assume this is the client)
     * @param nodeId being read
     * @param moreDataAvailable flag true if more data can be read
     * @param[out] data the read data.
     * @param callbackContext point on a Client which historicalIterator() hook
     *        will be used for the iteration.
     *        Permits to borrow the iteration process defined in another client.
     * @return 
     */
    static UA_Boolean historicalIteratorCallback(
        UA_Client*                  client,
        const UA_NodeId*            nodeId,
        UA_Boolean                  moreDataAvailable,
        const UA_ExtensionObject*   data,
        void*                       callbackContext);

    /**
     * Read the historical data value of a given node
     * in a given timestamp range.
     * @param node id of the node for which historical data is requested.
     * @param start is the start of the timestamp range.
     * @param end is the end of the timestamp range.
     * @param numValuesPerNode is the maximum number of items per response the client wants to receive.
     * @param indexRange specify the starting index (should probably not be used)
     * @param returnBounds determines if the client wants to receive bounding values.
     * @param timestampsToReturn specify which time stamps the client is interested in;
     *        device, server or both. @see UA_TimestampsToReturn
     * @return 
     */
    bool historyReadRaw(
        const NodeId&           node,
        UA_DateTime             start,
        UA_DateTime             end,
        unsigned                numValuesPerNode,
        const UA_String&        indexRange          = UA_STRING_NULL,
        bool                    returnBounds        = false,
        UA_TimestampsToReturn   timestampsToReturn  = UA_TIMESTAMPSTORETURN_BOTH);

    /**
     * Add a new data value in a node's history.
     * @param node to modify.
     * @param value to insert.
     * @return true on success.
     */
    bool historyUpdateInsert(const NodeId& node, const UA_DataValue& value);

    /**
     * Replace a data value in a node's history. Time stamp modified?
     * @param node to modify.
     * @param value to insert.
     * @return true on success.
     */
    bool historyUpdateReplace(const NodeId& node, const UA_DataValue& value);

    /**
     * Update a data value in a node's history. Time stamps not modified?
     * @param node to modify.
     * @param value to insert.
     * @return true on success.
     */
    bool historyUpdateUpdate(const NodeId& node, const UA_DataValue& value);

    /**
     * Delete the data value in a node's history in a timestamp range.
     * @param node to modify.
     * @param startTimestamp specify the begining of the range.
     * @return endTimestamp specify the end of the range.
     */
    bool historyUpdateDeleteRaw(
        const NodeId&   node,
        UA_DateTime     startTimestamp,
        UA_DateTime     endTimestamp);
};

} // namespace Open62541

#endif // OPEN62541CLIENT_H
=======
/*
    Copyright (C) 2017 -  B. J. Hill

    This file is part of open62541 C++ classes. open62541 C++ classes are free software: you can
    redistribute it and/or modify it under the terms of the Mozilla Public
    License v2.0 as stated in the LICENSE file provided with open62541.

    open62541 C++ classes are distributed in the hope that it will be useful, but WITHOUT ANY
    WARRANTY; without even the implied warranty of MERCHANTABILITY or FITNESS FOR
    A PARTICULAR PURPOSE.
*/
#ifndef OPEN62541CLIENT_H
#define OPEN62541CLIENT_H
#include "open62541objects.h"
#include <clientsubscription.h>




/*
    OPC nodes are just data objects they do not need to be in a property tree
    nodes can be refered to by name or number (or GUID) which is  hash index to the item in the server
*/


namespace Open62541 {

    // Only really for receiving lists  not safe to copy
    class  UA_EXPORT  ApplicationDescriptionList : public std::vector<UA_ApplicationDescription *> {
        public:
            ApplicationDescriptionList() {}
            ~ApplicationDescriptionList() {
                for (auto i : *this) {
                    if (i) {
                        UA_ApplicationDescription_delete(i); // delete the item
                    }
                }

            }

    };



    // dictionary of subscriptions associated with a Client
    typedef std::shared_ptr<ClientSubscription> ClientSubscriptionRef;
    //
    typedef std::map<UA_UInt32, ClientSubscriptionRef> ClientSubscriptionMap;
    //
    /*!
        \brief The Client class
        This class wraps the corresponding C functions. Refer to the C documentation for a full explanation.
        The main thing to watch for is Node ID objects are passed by reference. There are stock Node Id objects including NodeId::Null
        Pass NodeId::Null where a NULL UA_NodeId pointer is expected.
        If a NodeId is being passed to receive a value use the notNull() method to mark it as a receiver of a new node id.
        Most functions return true if the lastError is UA_STATUSCODE_GOOD.
    */

    class Client {
            UA_Client *_client = nullptr;
            ReadWriteMutex _mutex;
            //
            ClientSubscriptionMap _subscriptions;


        protected:
            UA_StatusCode _lastError = 0;


        private:
            // Call Backs
            static void  stateCallback(UA_Client *client, UA_ClientState clientState);
            /*!
                \brief asyncConnectCallback
                \param client
                \param userdata
                \param requestId
                \param response
            */
            static void asyncConnectCallback(UA_Client *client, void *userdata, UA_UInt32 requestId, void *response) {
                Client *p = (Client *)(UA_Client_getContext(client));
                if (p) {
                    p->asyncConnectService(requestId, userdata, response);
                }
            }

        public:

            // must connect to have a valid client
            Client() : _client(nullptr) {
            }


            /*!
                \brief ~Open62541Client
            */
            virtual ~Client() {
                if (_client)
                {
                    disconnect();
                    UA_Client_delete(_client);
                }
            }
            /*!
             * \brief runIterate
             * \param interval
             * \return
             */
            bool runIterate(uint32_t interval = 100)
            {
                if(_client)
                {
                    _lastError = UA_Client_run_iterate(_client,interval);
                    return lastOK();
                }
                return false;
            }
            /*!
             * \brief initialise
             */
            void initialise()
            {
                if(_client)
                {
                    if(getState() != UA_CLIENTSTATE_DISCONNECTED) disconnect();
                    UA_Client_delete(_client);
                    _client = nullptr;
                }
                _client = UA_Client_new();
                if (_client) {
                    UA_ClientConfig_setDefault(UA_Client_getConfig(_client)); // initalise the client structure
                    UA_Client_getConfig(_client)->clientContext = this;
                    UA_Client_getConfig(_client)->stateCallback = stateCallback;
                    UA_Client_getConfig(_client)->subscriptionInactivityCallback = subscriptionInactivityCallback;
                }
            }
            /*!
                \brief asyncService - handles callbacks when connected async mode
                \param requestId
                \param response
            */
            virtual void asyncConnectService(UA_UInt32 /*requestId*/, void* /*userData*/, void* /*response*/) {

            }
            /*!
                \brief getContext
                \return
            */
            void *getContext() {
                return UA_Client_getContext(client());
            }

            /*!
                \brief subscriptionInactivityCallback
                \param client
                \param subscriptionId
                \param subContext
            */
            static  void subscriptionInactivityCallback(UA_Client *client, UA_UInt32 subscriptionId, void *subContext);
            /*!
                \brief subscriptionInactivity
                \param subscriptionId
                \param subContext
            */
            virtual void subscriptionInactivity(UA_UInt32 /*subscriptionId*/, void * /*subContext*/) {}

            /*!
                \brief subscriptions
                \return map of subscriptions
            */
            ClientSubscriptionMap &subscriptions() {
                return  _subscriptions;
            }
            /*!
                \brief addSubscription
                \param newId receives Id of created subscription
                \return true on success
            */
            bool addSubscription(UA_UInt32 &newId, CreateSubscriptionRequest *settings = nullptr) {
                //
                ClientSubscriptionRef c(new ClientSubscription(*this));
                //
                if (settings) {
                    c->settings() = *settings; // assign settings across
                }
                //
                if (c->create()) {
                    newId = c->id();
                    subscriptions()[newId] = c;
                    return true;
                }
                //
                return false;
            }

            /*!
                \brief removeSubscription
                \param Id
                \return true on success
            */
            bool removeSubscription(UA_UInt32 Id) {
                subscriptions().erase(Id); // remove from dictionary implicit delete
                return true;
            }

            /*!
                \brief subscription
                \param Id
                \return pointer to subscription object or null
            */
            ClientSubscription *subscription(UA_UInt32 Id) {
                if (subscriptions().find(Id) != subscriptions().end()) {
                    ClientSubscriptionRef &c = subscriptions()[Id];
                    return c.get();
                }
                return nullptr;
            }

            //
            // Connection state handlers
            //
            /*!
                \brief stateDisconnected
            */
            virtual void stateDisconnected() {
                OPEN62541_TRC;
            }

            /*!
                \brief stateConnected
            */
            virtual void stateConnected() {
                OPEN62541_TRC;
            }

            /*!
                \brief stateSecureChannel
            */
            virtual void stateSecureChannel() {
                OPEN62541_TRC;
            }

            /*!
                \brief stateSession
            */
            virtual void stateSession() {
                OPEN62541_TRC;
            }

            /*!
                \brief stateSessionRenewed
            */
            virtual void stateSessionRenewed() {
                OPEN62541_TRC;
            }

            /*!
                \brief stateWaitingForAck
            */
            virtual void stateWaitingForAck() {
                OPEN62541_TRC;

            }
            /*!
                \brief stateSessionDisconnected
            */
            virtual void stateSessionDisconnected() {
                OPEN62541_TRC;

            }
            /*!
                \brief stateChange
                \param clientState
            */
            virtual void stateChange(UA_ClientState clientState) {
                switch (clientState) {
                    case UA_CLIENTSTATE_DISCONNECTED:
                        stateDisconnected();
                        break;
                    case UA_CLIENTSTATE_CONNECTED:
                        stateConnected();
                        break;
                    case UA_CLIENTSTATE_SECURECHANNEL:
                        stateSecureChannel();
                        break;
                    case UA_CLIENTSTATE_SESSION:
                        stateSession();
                        break;
                    case UA_CLIENTSTATE_SESSION_RENEWED:
                        stateSessionRenewed();
                        break;
                    case UA_CLIENTSTATE_WAITING_FOR_ACK:
                        stateWaitingForAck();
                        break;
                    case UA_CLIENTSTATE_SESSION_DISCONNECTED:
                        stateSessionDisconnected();
                        break;
                    default:
                        break;
                }
            }


            /*!
                \brief getEndpoints
                Retrive end points
                \param serverUrl
                \param list
                \return true on success
            */
            bool getEndpoints(const std::string &serverUrl, EndpointDescriptionArray &list) {
                if (!_client) return false;
                WriteLock l(_mutex);
                size_t endpointDescriptionsSize = 0;
                UA_EndpointDescription *endpointDescriptions = nullptr;
                _lastError = UA_Client_getEndpoints(_client, serverUrl.c_str(),
                                                    &endpointDescriptionsSize,
                                                    &endpointDescriptions);
                if (lastOK()) {
                    // copy list so it is managed by the caller
                    list.setList(endpointDescriptionsSize, endpointDescriptions);
                }
                return lastOK();
            }

            /*!
                \brief findServers
                \param serverUrl
                \param serverUris
                \param localeIds
                \param registeredServers
                \return true on success
            */
            bool findServers(const std::string &serverUrl,
                             StringArray &serverUris,
                             StringArray &localeIds,
                             ApplicationDescriptionArray &registeredServers) {
                if (!_client) return false;
                WriteLock l(_mutex);
                _lastError = UA_Client_findServers(_client, serverUrl.c_str(),
                                                   serverUris.length(), serverUris.data(),
                                                   localeIds.length(), localeIds.data(),
                                                   registeredServers.lengthRef(),
                                                   registeredServers.dataRef());
                UAPRINTLASTERROR(_lastError)
                return lastOK();
            }

            /*!
                \brief findServersOnNetwork
                \param serverUrl
                \param startingRecordId
                \param maxRecordsToReturn
                \param serverCapabilityFilter
                \param serverOnNetwork
                \return true on success
            */
            bool findServersOnNetwork(const std::string &serverUrl, unsigned startingRecordId,
                                      unsigned maxRecordsToReturn, StringArray &serverCapabilityFilter,
                                      ServerOnNetworkArray &serverOnNetwork) {
                if (!_client) return false;
                WriteLock l(_mutex);
                _lastError =
                    UA_Client_findServersOnNetwork(_client, serverUrl.c_str(),
                                                   startingRecordId,  maxRecordsToReturn,
                                                   serverCapabilityFilter.length(), serverCapabilityFilter.data(),
                                                   serverOnNetwork.lengthRef(), serverOnNetwork.dataRef());
                return lastOK();
            }
            /*!
                \brief readAttribute
                \param nodeId
                \param attributeId
                \param out
                \param outDataType
                \return true on success
            */
            bool readAttribute(const UA_NodeId *nodeId,  UA_AttributeId attributeId, void *out, const UA_DataType *outDataType) {
                if (!_client) return false;
                WriteLock l(_mutex);
                _lastError = __UA_Client_readAttribute(_client, nodeId, attributeId, out, outDataType);
                return lastOK();
            }

            /*!
                \brief writeAttribute
                \param nodeId
                \param attributeId
                \param in
                \param inDataType
                \return true on success
            */
            bool writeAttribute(const UA_NodeId *nodeId, UA_AttributeId attributeId, const void *in,  const UA_DataType *inDataType) {
                if (!_client) return false;
                WriteLock l(_mutex);
                _lastError = __UA_Client_writeAttribute(_client, nodeId, attributeId, in, inDataType);
                return lastOK();
            }

            /*!
                \brief mutex
                \return  client read/write mutex
            */
            ReadWriteMutex &mutex() {
                return _mutex;
            }
            /*!
                \brief getState
                \return connection state
            */
            UA_ClientState getState() {
                ReadLock l(_mutex);
                if (_client) return UA_Client_getState(_client);
                throw std::runtime_error("Null client");
                return  UA_CLIENTSTATE_DISCONNECTED;
            }

            /*!
                \brief reset
            */
            void reset() {
                WriteLock l(_mutex);
                if (!_client) throw std::runtime_error("Null client");
                UA_Client_reset(_client);
                return;
            }

            /*!
                \brief client
                \return underlying client object
            */
            UA_Client *client() {
                ReadLock l(_mutex);
                return _client;
            }
            //
            /*!
                \brief config
                \return client configuration
            */
            UA_ClientConfig &config() {
                return *UA_Client_getConfig(_client);
            }
            /*!
                \brief lastError
                \return last error set
            */

            UA_StatusCode lastError() {
                return  _lastError;
            }
            //
            // Connect and Disconnect
            //
            /*!
                \brief connect
                \param endpointUrl
                \return true on success
            */
            bool connect(const std::string &endpointUrl) {
                initialise();
                WriteLock l(_mutex);
                if (!_client) throw std::runtime_error("Null client");
                _lastError = UA_Client_connect(_client, endpointUrl.c_str());
                return lastOK();
            }

            /*!  Connect to the selected server with the given username and password

                @param client to use
                @param endpointURL to connect (for example "opc.tcp://localhost:16664")
                @param username
                @param password
                @return Indicates whether the operation succeeded or returns an error code */
            bool connectUsername(const std::string &endpoint, const std::string &username, const std::string &password) {
                initialise();
                WriteLock l(_mutex);
                if (!_client)throw std::runtime_error("Null client");
                _lastError = UA_Client_connect_username(_client, endpoint.c_str(), username.c_str(), password.c_str());
                return lastOK();
            }
            /*!
                \brief connectAsync
                \param endpoint
                \return
            */
            bool connectAsync(const std::string &endpoint) {
                initialise();
                WriteLock l(_mutex);
                if (!_client)throw std::runtime_error("Null client");
                _lastError = UA_Client_connect_async(_client, endpoint.c_str(), asyncConnectCallback, this);
                return lastOK();
            }

            /*  Connect to the server without creating a session

                @param client to use
                @param endpointURL to connect (for example "opc.tcp://localhost:4840")
                @return Indicates whether the operation succeeded or returns an error code */
            bool connectNoSession(const std::string &endpoint) {
                initialise();
                WriteLock l(_mutex);
                if (!_client)throw std::runtime_error("Null client");
                _lastError =  UA_Client_connect_noSession(_client, endpoint.c_str());
                return lastOK();
            }

            /*!
                \brief disconnect
                \return
            */
            bool disconnect() {
                WriteLock l(_mutex);
                if (!_client) throw std::runtime_error("Null client");
                _lastError = UA_Client_disconnect(_client);
                return lastOK();
            }
            /*!
                \brief disconnectAsync
                \return true on success
            */
            bool disconnectAsync(UA_UInt32 requestId = 0) {
                WriteLock l(_mutex);
                if (!_client) throw std::runtime_error("Null client");
                _lastError = UA_Client_disconnect_async(_client, &requestId);
                return lastOK();
            }

            /*!
                \brief manuallyRenewSecureChannel
                \return
            */
            bool manuallyRenewSecureChannel() {
                return false;
            }

            /*!  Gets a list of endpoints of a server

                @param client to use. Must be connected to the same endpoint given in
                      serverUrl or otherwise in disconnected state.
                @param serverUrl url to connect (for example "opc.tcp://localhost:16664")
                @param endpointDescriptionsSize size of the array of endpoint descriptions
                @param endpointDescriptions array of endpoint descriptions that is allocated
                      by the function (you need to free manually)
                @return Indicates whether the operation succeeded or returns an error code */

            //
            // only use for getting string names of end points
            UA_StatusCode getEndpoints(const std::string &serverUrl, std::vector<std::string> &list);

            /*!  Get the namespace-index of a namespace-URI

                @param client The UA_Client struct for this connection
                @param namespaceUri The interested namespace URI
                @param namespaceIndex The namespace index of the URI. The value is unchanged
                      in case of an error
                @return Indicates whether the operation succeeded or returns an error code */
            int  namespaceGetIndex(const std::string &namespaceUri) {
                WriteLock l(_mutex);
                if (!_client) throw std::runtime_error("Null client");
                int namespaceIndex = 0;
                UA_String s = toUA_String(namespaceUri);
                if (UA_Client_NamespaceGetIndex(_client, &s, (UA_UInt16 *)(&namespaceIndex)) == UA_STATUSCODE_GOOD) {
                    return namespaceIndex;
                }
                return -1; // value
            }

            /*!
                \brief browseName
                \param nodeId
                \return true on success
            */
            bool  browseName(NodeId &nodeId, std::string &s, int &ns) {
                WriteLock l(_mutex);
                if (!_client) throw std::runtime_error("Null client");
                QualifiedName outBrowseName;
                if ((_lastError = UA_Client_readBrowseNameAttribute(_client, nodeId, outBrowseName)) == UA_STATUSCODE_GOOD) {
                    s =   toString(outBrowseName.get().name);
                    ns = outBrowseName.get().namespaceIndex;
                }
                return _lastError == UA_STATUSCODE_GOOD;
            }

            /*!
                \brief setBrowseName
                \param nodeId
                \param nameSpaceIndex
                \param name
            */
            void setBrowseName(NodeId &nodeId, int nameSpaceIndex, const std::string &name) {
                WriteLock l(_mutex);
                if (!_client) throw std::runtime_error("Null client");
                QualifiedName newBrowseName(nameSpaceIndex, name);
                UA_Client_writeBrowseNameAttribute(_client, nodeId, newBrowseName);
            }

            /*!
                \brief browseTree
                \param nodeId
                \param node
                \return true on success
            */
            bool browseTree(UA_NodeId &nodeId, Open62541::UANode *node);

            /*!
                \brief browseTree
                \param nodeId
                \return true on success
            */
            bool browseTree(NodeId &nodeId, UANodeTree &tree);
            /*!
                \brief browseTree
                \param nodeId
                \param tree
                \return
            */
            bool browseTree(NodeId &nodeId, UANode *tree);
            /*!
                \brief browseTree
                \param nodeId
                \param tree
                \return
            */
            bool browseTree(NodeId &nodeId, NodeIdMap &m); // browse and create a map of string ids to node ids
            /*!
                \brief browseChildren
                \param nodeId
                \param m
                \return  true on success
            */
            bool browseChildren(UA_NodeId &nodeId, NodeIdMap &m);

            /*!
                \brief NodeIdFromPath get the node id from the path of browse names in the given namespace. Tests for node existance
                \param path
                \param nodeId
                \return  true on success
            */
            bool nodeIdFromPath(NodeId &start, Path &path,  NodeId &nodeId);

            /*!
                \brief createPath
                \param start
                \param path
                \param nameSpaceIndex
                \param nodeId
                \return  true on success
            */
            bool createFolderPath(NodeId &start, Path &path, int nameSpaceIndex, NodeId &nodeId);

            /*!
                \brief getChild
                \param nameSpaceIndex
                \param childName
                \return
            */
            bool getChild(NodeId &start,  const std::string &childName, NodeId &ret);

            /*!
                \brief addFolder
                \param parent
                \param nameSpaceIndex
                \param childName
                \return  true on success
            */
            bool addFolder(NodeId &parent,  const std::string &childName,
                           NodeId &nodeId, NodeId &newNode = NodeId::Null, int nameSpaceIndex = 0);

            /*!
                \brief addVariable
                \param parent
                \param nameSpaceIndex
                \param childName
                \return  true on success
            */
            bool addVariable(NodeId &parent, const std::string &childName, Variant &value,
                             NodeId &nodeId, NodeId &newNode = NodeId::Null, int nameSpaceIndex = 0);

            /*!
                \brief setVariable
                \param nodeId
                \param value
                \return  true on success
            */
            bool  setVariable(NodeId &nodeId,  Variant &value) {
                if (!_client) return false;
                _lastError = UA_Client_writeValueAttribute(_client,  nodeId, value);
                return lastOK();
            }

            // Attribute access generated from the docs
            /*!
                \brief readNodeIdAttribute
                \param nodeId
                \param outNodeId
                \return  true on success
            */
            bool
            readNodeIdAttribute(NodeId &nodeId,
                                UA_NodeId &outNodeId) {
                return   readAttribute(nodeId, UA_ATTRIBUTEID_NODEID,
                                       &outNodeId, &UA_TYPES[UA_TYPES_NODEID]);
            }
            /*!
                \brief readNodeClassAttribute
                \param nodeId
                \param outNodeClass
                \return  true on success
            */
            bool
            readNodeClassAttribute(NodeId &nodeId,
                                   UA_NodeClass &outNodeClass) {
                return   readAttribute(nodeId, UA_ATTRIBUTEID_NODECLASS,
                                       &outNodeClass, &UA_TYPES[UA_TYPES_NODECLASS]);
            }
            /*!
                \brief readBrowseNameAttribute
                \param nodeId
                \param outBrowseName
                \return  true on success
            */
            bool
            readBrowseNameAttribute(NodeId &nodeId,
                                    QualifiedName &outBrowseName) {
                return   readAttribute(nodeId, UA_ATTRIBUTEID_BROWSENAME,
                                       outBrowseName,
                                       &UA_TYPES[UA_TYPES_QUALIFIEDNAME]);
            }
            /*!
                \brief readDisplayNameAttribute
                \param nodeId
                \param outDisplayName
                \return  true on success
            */
            bool
            readDisplayNameAttribute(NodeId &nodeId,
                                     LocalizedText &outDisplayName) {
                return   readAttribute(nodeId, UA_ATTRIBUTEID_DISPLAYNAME,
                                       outDisplayName,
                                       &UA_TYPES[UA_TYPES_LOCALIZEDTEXT]);

            }
            /*!
                \brief readDescriptionAttribute
                \param nodeId
                \param outDescription
                \return  true on success
            */
            bool
            readDescriptionAttribute(NodeId &nodeId,
                                     LocalizedText &outDescription) {
                return   readAttribute(nodeId, UA_ATTRIBUTEID_DESCRIPTION,
                                       outDescription,
                                       &UA_TYPES[UA_TYPES_LOCALIZEDTEXT]);
                return lastOK();
            }
            /*!
                \brief readWriteMaskAttribute
                \param nodeId
                \param outWriteMask
                \return  true on success
            */
            bool
            readWriteMaskAttribute(NodeId &nodeId,
                                   UA_UInt32 &outWriteMask) {
                return readAttribute(nodeId, UA_ATTRIBUTEID_WRITEMASK,
                                     &outWriteMask, &UA_TYPES[UA_TYPES_UINT32]);

            }
            /*!
                \brief readUserWriteMaskAttribute
                \param nodeId
                \param outUserWriteMask
                \return  true on success
            */
            bool
            readUserWriteMaskAttribute(NodeId &nodeId,
                                       UA_UInt32 &outUserWriteMask) {
                return readAttribute(nodeId,
                                     UA_ATTRIBUTEID_USERWRITEMASK,
                                     &outUserWriteMask,
                                     &UA_TYPES[UA_TYPES_UINT32]);

            }
            /*!
                \brief readIsAbstractAttribute
                \param nodeId
                \param outIsAbstract
                \return  true on success
            */
            bool
            readIsAbstractAttribute(NodeId &nodeId,
                                    UA_Boolean &outIsAbstract) {
                return readAttribute(nodeId, UA_ATTRIBUTEID_ISABSTRACT,
                                     &outIsAbstract, &UA_TYPES[UA_TYPES_BOOLEAN]);

            }
            /*!
                \brief readSymmetricAttribute
                \param nodeId
                \param outSymmetric
                \return  true on success
            */
            bool
            readSymmetricAttribute(NodeId &nodeId,
                                   UA_Boolean &outSymmetric) {
                return readAttribute(nodeId, UA_ATTRIBUTEID_SYMMETRIC,
                                     &outSymmetric, &UA_TYPES[UA_TYPES_BOOLEAN]);

            }
            /*!
                \brief readInverseNameAttribute
                \param nodeId
                \param outInverseName
                \return  true on success
            */
            bool
            readInverseNameAttribute(NodeId &nodeId,
                                     LocalizedText &outInverseName) {
                return readAttribute(nodeId, UA_ATTRIBUTEID_INVERSENAME,
                                     outInverseName,
                                     &UA_TYPES[UA_TYPES_LOCALIZEDTEXT]);

            }
            /*!
                \brief readContainsNoLoopsAttribute
                \param nodeId
                \param outContainsNoLoops
                \return  true on success
            */
            bool
            readContainsNoLoopsAttribute(NodeId &nodeId,
                                         UA_Boolean &outContainsNoLoops) {
                return readAttribute(nodeId,
                                     UA_ATTRIBUTEID_CONTAINSNOLOOPS,
                                     &outContainsNoLoops,
                                     &UA_TYPES[UA_TYPES_BOOLEAN]);

            }
            /*!
                \brief readEventNotifierAttribute
                \param nodeId
                \param outEventNotifier
                \return  true on success
            */
            bool
            readEventNotifierAttribute(NodeId &nodeId,
                                       UA_Byte &outEventNotifier) {
                return readAttribute(nodeId, UA_ATTRIBUTEID_EVENTNOTIFIER,
                                     &outEventNotifier, &UA_TYPES[UA_TYPES_BYTE]);
            }
            /*!
                \brief readValueAttribute
                \param nodeId
                \param outValue
                \return  true on success
            */
            bool
            readValueAttribute(NodeId &nodeId,
                               Variant &outValue) {
                return readAttribute(nodeId, UA_ATTRIBUTEID_VALUE,
                                     outValue, &UA_TYPES[UA_TYPES_VARIANT]);
            }
            /*!
                \brief readDataTypeAttribute
                \param nodeId
                \param outDataType
                \return  true on success
            */
            bool
            readDataTypeAttribute(NodeId &nodeId,
                                  UA_NodeId &outDataType) {
                return readAttribute(nodeId, UA_ATTRIBUTEID_DATATYPE,
                                     &outDataType, &UA_TYPES[UA_TYPES_NODEID]);
            }
            /*!
                \brief readValueRankAttribute
                \param nodeId
                \param outValueRank
                \return  true on success
            */
            bool
            readValueRankAttribute(NodeId &nodeId,
                                   UA_Int32 &outValueRank) {
                return readAttribute(nodeId, UA_ATTRIBUTEID_VALUERANK,
                                     &outValueRank, &UA_TYPES[UA_TYPES_INT32]);
            }
            /*!
                \brief readArrayDimensionsAttribute
                \param nodeId
                \param ret
                \return true on success
            */
            bool readArrayDimensionsAttribute(NodeId &nodeId, std::vector<UA_UInt32> &ret) {
                if (!_client) return false;
                WriteLock l(_mutex);
                size_t outArrayDimensionsSize;
                UA_UInt32 *outArrayDimensions = nullptr;
                _lastError = UA_Client_readArrayDimensionsAttribute(_client, nodeId, &outArrayDimensionsSize, &outArrayDimensions);
                if (_lastError == UA_STATUSCODE_GOOD) {
                    if (outArrayDimensions) {
                        for (int i = 0; i < int(outArrayDimensionsSize); i++) {
                            ret.push_back(outArrayDimensions[i]);
                        }
                        UA_Array_delete(outArrayDimensions, outArrayDimensionsSize, &UA_TYPES[UA_TYPES_INT32]);
                    }
                }
                return lastOK();
            }
            /*!
                \brief readAccessLevelAttribute
                \param nodeId
                \param outAccessLevel
                \return  true on success
            */
            bool
            readAccessLevelAttribute(NodeId &nodeId,
                                     UA_Byte &outAccessLevel) {
                return readAttribute(nodeId, UA_ATTRIBUTEID_ACCESSLEVEL,
                                     &outAccessLevel, &UA_TYPES[UA_TYPES_BYTE]);

            }
            /*!
                \brief readUserAccessLevelAttribute
                \param nodeId
                \param outUserAccessLevel
                \return  true on success
            */
            bool
            readUserAccessLevelAttribute(NodeId &nodeId,
                                         UA_Byte &outUserAccessLevel) {
                return readAttribute(nodeId,
                                     UA_ATTRIBUTEID_USERACCESSLEVEL,
                                     &outUserAccessLevel,
                                     &UA_TYPES[UA_TYPES_BYTE]);

            }
            /*!
                \brief readMinimumSamplingIntervalAttribute
                \param nodeId
                \param outMinSamplingInterval
                \return  true on success
            */
            bool
            readMinimumSamplingIntervalAttribute(NodeId &nodeId,
                                                 UA_Double &outMinSamplingInterval) {
                return readAttribute(nodeId,
                                     UA_ATTRIBUTEID_MINIMUMSAMPLINGINTERVAL,
                                     &outMinSamplingInterval,
                                     &UA_TYPES[UA_TYPES_DOUBLE]);

            }
            /*!
                \brief readHistorizingAttribute
                \param nodeId
                \param outHistorizing
                \return  true on success
            */
            bool
            readHistorizingAttribute(NodeId &nodeId,
                                     UA_Boolean &outHistorizing) {
                return readAttribute(nodeId, UA_ATTRIBUTEID_HISTORIZING,
                                     &outHistorizing, &UA_TYPES[UA_TYPES_BOOLEAN]);

            }
            /*!
                \brief readExecutableAttribute
                \param nodeId
                \param outExecutable
                \return  true on success
            */
            bool
            readExecutableAttribute(NodeId &nodeId,
                                    UA_Boolean &outExecutable) {
                return readAttribute(nodeId, UA_ATTRIBUTEID_EXECUTABLE,
                                     &outExecutable, &UA_TYPES[UA_TYPES_BOOLEAN]);

            }
            /*!
                \brief readUserExecutableAttribute
                \param nodeId
                \param outUserExecutable
                \return  true on success
            */
            bool
            readUserExecutableAttribute(NodeId &nodeId,
                                        UA_Boolean &outUserExecutable) {
                return readAttribute(nodeId,
                                     UA_ATTRIBUTEID_USEREXECUTABLE,
                                     &outUserExecutable,
                                     &UA_TYPES[UA_TYPES_BOOLEAN]);
            }

            /*!
                \brief setNodeIdAttribute
                \param nodeId
                \param newNodeId
                \return  true on success
            */
            bool
            setNodeIdAttribute(NodeId &nodeId,
                               NodeId &newNodeId) {
                return   writeAttribute(nodeId, UA_ATTRIBUTEID_NODEID,
                                        &newNodeId, &UA_TYPES[UA_TYPES_NODEID]);
            }
            /*!
                \brief setNodeClassAttribute
                \param nodeId
                \param newNodeClass
                \return  true on success
            */
            bool
            setNodeClassAttribute(NodeId &nodeId,
                                  UA_NodeClass &newNodeClass) {
                return   writeAttribute(nodeId, UA_ATTRIBUTEID_NODECLASS,
                                        &newNodeClass, &UA_TYPES[UA_TYPES_NODECLASS]);
            }
            /*!
                \brief setBrowseNameAttribute
                \param nodeId
                \param newBrowseName
                \return  true on success
            */
            bool
            setBrowseNameAttribute(NodeId &nodeId,
                                   QualifiedName &newBrowseName) {
                return   writeAttribute(nodeId, UA_ATTRIBUTEID_BROWSENAME,
                                        &newBrowseName,
                                        &UA_TYPES[UA_TYPES_QUALIFIEDNAME]);
            }
            /*!
                \brief setDisplayNameAttribute
                \param nodeId
                \param newDisplayName
                \return  true on success
            */
            bool
            setDisplayNameAttribute(NodeId &nodeId,
                                    LocalizedText &newDisplayName) {
                return   writeAttribute(nodeId, UA_ATTRIBUTEID_DISPLAYNAME,
                                        &newDisplayName,
                                        &UA_TYPES[UA_TYPES_LOCALIZEDTEXT]);
            }
            /*!
                \brief setDescriptionAttribute
                \param nodeId
                \param newDescription
                \return  true on success
            */
            bool
            setDescriptionAttribute(NodeId &nodeId,
                                    LocalizedText &newDescription) {
                return   writeAttribute(nodeId, UA_ATTRIBUTEID_DESCRIPTION,
                                        newDescription,
                                        &UA_TYPES[UA_TYPES_LOCALIZEDTEXT]);
            }
            /*!
                \brief setWriteMaskAttribute
                \param nodeId
                \param newWriteMask
                \return  true on success
            */
            bool
            setWriteMaskAttribute(NodeId &nodeId,
                                  UA_UInt32 newWriteMask) {
                return   writeAttribute(nodeId, UA_ATTRIBUTEID_WRITEMASK,
                                        &newWriteMask, &UA_TYPES[UA_TYPES_UINT32]);
            }
            /*!
                \brief setUserWriteMaskAttribute
                \param nodeId
                \param newUserWriteMask
                \return  true on success
            */
            bool
            setUserWriteMaskAttribute(NodeId &nodeId,
                                      UA_UInt32 newUserWriteMask) {
                return   writeAttribute(nodeId,
                                        UA_ATTRIBUTEID_USERWRITEMASK,
                                        &newUserWriteMask,
                                        &UA_TYPES[UA_TYPES_UINT32]);
            }
            /*!
                \brief setIsAbstractAttribute
                \param nodeId
                \param newIsAbstract
                \return  true on success
            */
            bool
            setIsAbstractAttribute(NodeId &nodeId,
                                   UA_Boolean newIsAbstract) {
                return   writeAttribute(nodeId, UA_ATTRIBUTEID_ISABSTRACT,
                                        &newIsAbstract, &UA_TYPES[UA_TYPES_BOOLEAN]);
            }
            /*!
                \brief setSymmetricAttribute
                \param nodeId
                \param newSymmetric
                \return  true on success
            */
            bool
            setSymmetricAttribute(NodeId &nodeId,
                                  UA_Boolean newSymmetric) {
                return   writeAttribute(nodeId, UA_ATTRIBUTEID_SYMMETRIC,
                                        &newSymmetric, &UA_TYPES[UA_TYPES_BOOLEAN]);
            }
            /*!
                \brief setInverseNameAttribute
                \param nodeId
                \param newInverseName
                \return  true on success
            */
            bool
            setInverseNameAttribute(NodeId &nodeId,
                                    LocalizedText &newInverseName) {
                return   writeAttribute(nodeId, UA_ATTRIBUTEID_INVERSENAME,
                                        &newInverseName,
                                        &UA_TYPES[UA_TYPES_LOCALIZEDTEXT]);
            }
            /*!
                \brief setContainsNoLoopsAttribute
                \param nodeId
                \param newContainsNoLoops
                \return  true on success
            */
            bool
            setContainsNoLoopsAttribute(NodeId &nodeId,
                                        UA_Boolean &newContainsNoLoops) {
                return   writeAttribute(nodeId,
                                        UA_ATTRIBUTEID_CONTAINSNOLOOPS,
                                        &newContainsNoLoops,
                                        &UA_TYPES[UA_TYPES_BOOLEAN]);
            }
            /*!
                \brief setEventNotifierAttribute
                \param nodeId
                \param newEventNotifier
                \return  true on success
            */
            bool
            setEventNotifierAttribute(NodeId &nodeId,
                                      UA_Byte newEventNotifier) {
                return   writeAttribute(nodeId,
                                        UA_ATTRIBUTEID_EVENTNOTIFIER,
                                        &newEventNotifier,
                                        &UA_TYPES[UA_TYPES_BYTE]);
            }
            /*!
                \brief setValueAttribute
                \param nodeId
                \param newValue
                \return  true on success
            */
            bool
            setValueAttribute(NodeId &nodeId,
                              Variant &newValue) {
                return   writeAttribute(nodeId, UA_ATTRIBUTEID_VALUE,
                                        newValue, &UA_TYPES[UA_TYPES_VARIANT]);
            }
            /*!
                \brief setDataTypeAttribute
                \param nodeId
                \param newDataType
                \return  true on success
            */
            bool
            setDataTypeAttribute(NodeId &nodeId,
                                 const UA_NodeId *newDataType) {
                return   writeAttribute(nodeId, UA_ATTRIBUTEID_DATATYPE,
                                        newDataType, &UA_TYPES[UA_TYPES_NODEID]);
            }
            /*!
                \brief setValueRankAttribute
                \param nodeId
                \param newValueRank
                \return   true on success
            */
            bool
            setValueRankAttribute(NodeId &nodeId,
                                  UA_Int32 newValueRank) {
                return   writeAttribute(nodeId, UA_ATTRIBUTEID_VALUERANK,
                                        &newValueRank, &UA_TYPES[UA_TYPES_INT32]);
            }
            /*!
                \brief setArrayDimensionsAttribute
                \param nodeId
                \param newArrayDimensions
                \return   true on success
            */
            bool
            setArrayDimensionsAttribute(NodeId &nodeId,
                                        std::vector<UA_UInt32> &newArrayDimensions) {
                UA_UInt32 v = newArrayDimensions.size();
                _lastError = UA_Client_writeArrayDimensionsAttribute(_client, nodeId, v,
                                                                     newArrayDimensions.data());
                return lastOK();
            }
            /*!
                \brief setAccessLevelAttribute
                \param nodeId
                \param newAccessLevel
                \return   true on success
            */
            bool
            setAccessLevelAttribute(NodeId &nodeId,
                                    UA_Byte newAccessLevel) {
                return   writeAttribute(nodeId, UA_ATTRIBUTEID_ACCESSLEVEL,
                                        &newAccessLevel, &UA_TYPES[UA_TYPES_BYTE]);
            }
            /*!
                \brief setUserAccessLevelAttribute
                \param nodeId
                \param newUserAccessLevel
                \return   true on success
            */
            bool
            setUserAccessLevelAttribute(NodeId &nodeId,
                                        UA_Byte newUserAccessLevel) {
                return   writeAttribute(nodeId,
                                        UA_ATTRIBUTEID_USERACCESSLEVEL,
                                        &newUserAccessLevel,
                                        &UA_TYPES[UA_TYPES_BYTE]);
            }
            /*!
                \brief setMinimumSamplingIntervalAttribute
                \param nodeId
                \param newMinInterval
                \return   true on success
            */
            bool
            setMinimumSamplingIntervalAttribute(
                NodeId &nodeId,
                UA_Double newMinInterval) {
                return   writeAttribute(nodeId,
                                        UA_ATTRIBUTEID_MINIMUMSAMPLINGINTERVAL,
                                        &newMinInterval, &UA_TYPES[UA_TYPES_DOUBLE]);
            }
            /*!
                \brief setHistorizingAttribute
                \param nodeId
                \param newHistorizing
                \return   true on success
            */
            bool
            setHistorizingAttribute(NodeId &nodeId,
                                    UA_Boolean newHistorizing) {
                return   writeAttribute(nodeId, UA_ATTRIBUTEID_HISTORIZING,
                                        &newHistorizing, &UA_TYPES[UA_TYPES_BOOLEAN]);
            }
            /*!
                \brief setExecutableAttribute
                \param nodeId
                \param newExecutable
                \return   true on success
            */
            bool
            setExecutableAttribute(NodeId &nodeId,
                                   UA_Boolean newExecutable) {
                _lastError =  writeAttribute(nodeId, UA_ATTRIBUTEID_EXECUTABLE,
                                             &newExecutable, &UA_TYPES[UA_TYPES_BOOLEAN]);
                return lastOK();
            }
            /*!
                \brief setUserExecutableAttribute
                \param nodeId
                \param newUserExecutable
                \return   true on success
            */
            bool
            setUserExecutableAttribute(NodeId &nodeId,
                                       UA_Boolean newUserExecutable) {
                _lastError =  writeAttribute(nodeId,
                                             UA_ATTRIBUTEID_USEREXECUTABLE,
                                             &newUserExecutable,
                                             &UA_TYPES[UA_TYPES_BOOLEAN]);
                return lastOK();
            }

            // End of attributes

            /*!
                \brief variable
                \param nodeId
                \param value
                \return   true on success
            */
            bool  variable(NodeId &nodeId,  Variant &value) {
                if (!_client) return false;
                WriteLock l(_mutex);
                // outValue is managed by caller - transfer to output value
                value.clear();
                _lastError = UA_Client_readValueAttribute(_client, nodeId, value); // shallow copy
                return lastOK();
            }

            /*!
                \brief nodeClass
                \param nodeId
                \param c
                \return   true on success
            */
            bool nodeClass(NodeId &nodeId, NodeClass &c) {
                WriteLock l(_mutex);
                if (!_client) throw std::runtime_error("Null client");
                _lastError = UA_Client_readNodeClassAttribute(_client, nodeId, &c);
                return lastOK();
            }

            /*!
                \brief deleteNode
                \param nodeId
                \param deleteReferences
                \return   true on success
            */
            bool deleteNode(NodeId &nodeId, bool  deleteReferences) {
                WriteLock l(_mutex);
                if (!_client) throw std::runtime_error("Null client");
                _lastError =  UA_Client_deleteNode(_client, nodeId, UA_Boolean(deleteReferences));
                return lastOK();
            }

            /*!
                \brief deleteTree
                \param nodeId
                \return   true on success
            */
            bool deleteTree(NodeId &nodeId); // recursive delete

            /*!
                \brief Client::deleteChildren
                \param n
            */
            void deleteChildren(UA_NodeId &n);
            /*!
                \brief callMethod
                \param objectId
                \param methodId
                \param in
                \param out
                \return   true on success
            */
            bool callMethod(NodeId &objectId,  NodeId &methodId, VariantList &in, VariantCallResult &out) {
                WriteLock l(_mutex);
                size_t outputSize = 0;
                UA_Variant *output = nullptr;
                if (!_client) throw std::runtime_error("Null client");
                _lastError = UA_STATUSCODE_GOOD;
                _lastError = UA_Client_call(_client,  objectId,
                                            methodId, in.size(), in.data(),
                                            &outputSize, &output);
                if (_lastError == UA_STATUSCODE_GOOD) {
                    out.set(output, outputSize);
                }
                return lastOK();
            }


            /*!
                \brief process
                \return   true on success
            */
            virtual bool process() {
                return true;
            }

            /*!
                \brief lastOK
                \return   true if last error is UA_STATUSCODE_GOOD
            */
            bool lastOK() const {
                return _lastError == UA_STATUSCODE_GOOD;
            }


            // Add nodes - templated from docs
            /*!
                \brief addVariableTypeNode
                \param requestedNewNodeId
                \param parentNodeId
                \param referenceTypeId
                \param browseName
                \param attr
                \param outNewNodeId
                \return true on success
            */
            bool
            addVariableTypeNode(
                NodeId  &requestedNewNodeId,
                NodeId  &parentNodeId,
                NodeId  &referenceTypeId,
                QualifiedName &browseName,
                VariableTypeAttributes &attr,
                NodeId &outNewNodeId = NodeId::Null) {
                if (!_client) return false;
                WriteLock l(_mutex);
                _lastError = UA_Client_addVariableTypeNode(_client,
                                                           requestedNewNodeId,
                                                           parentNodeId,
                                                           referenceTypeId,
                                                           browseName,
                                                           attr,
                                                           outNewNodeId.isNull() ? nullptr : outNewNodeId.ref());
                return lastOK();
            }
            /*!
                \brief addObjectNode
                \param requestedNewNodeId
                \param parentNodeId
                \param referenceTypeId
                \param browseName
                \param typeDefinition
                \param attr
                \param outNewNodeId
                \return true on success
            */
            bool
            addObjectNode(NodeId  &requestedNewNodeId,
                          NodeId  &parentNodeId,
                          NodeId  &referenceTypeId,
                          QualifiedName &browseName,
                          NodeId  &typeDefinition,
                          ObjectAttributes &attr,
                          NodeId &outNewNodeId = NodeId::Null) {
                if (!_client) return false;
                WriteLock l(_mutex);
                _lastError = UA_Client_addObjectNode(_client,
                                                     requestedNewNodeId,
                                                     parentNodeId,
                                                     referenceTypeId,
                                                     browseName,
                                                     typeDefinition,
                                                     attr,
                                                     outNewNodeId.isNull() ? nullptr : outNewNodeId.ref());
                return lastOK();

            }
            /*!
                \brief addObjectTypeNode
                \param requestedNewNodeId
                \param parentNodeId
                \param referenceTypeId
                \param browseName
                \param attr
                \param outNewNodeId
                \return true on success
            */
            bool
            addObjectTypeNode(NodeId  &requestedNewNodeId,
                              NodeId  &parentNodeId,
                              NodeId  &referenceTypeId,
                              QualifiedName &browseName,
                              ObjectTypeAttributes &attr,
                              NodeId &outNewNodeId = NodeId::Null) {
                if (!_client) return false;
                WriteLock l(_mutex);
                _lastError = UA_Client_addObjectTypeNode(_client,
                                                         requestedNewNodeId,
                                                         parentNodeId,
                                                         referenceTypeId,
                                                         browseName,
                                                         attr,
                                                         outNewNodeId.isNull() ? nullptr : outNewNodeId.ref());
                return lastOK();
            }
            /*!
                \brief addViewNode
                \param requestedNewNodeId
                \param parentNodeId
                \param referenceTypeId
                \param browseName
                \param attr
                \param outNewNodeId
                \return true on success
            */
            bool
            addViewNode(NodeId  &requestedNewNodeId,
                        NodeId  &parentNodeId,
                        NodeId  &referenceTypeId,
                        QualifiedName &browseName,
                        ViewAttributes &attr,
                        NodeId &outNewNodeId = NodeId::Null) {
                if (!_client) return false;
                WriteLock l(_mutex);
                _lastError = UA_Client_addViewNode(_client,
                                                   requestedNewNodeId,
                                                   parentNodeId,
                                                   referenceTypeId,
                                                   browseName,
                                                   attr,
                                                   outNewNodeId.isNull() ? nullptr : outNewNodeId.ref());
                return lastOK();

            }
            /*!
                \brief addReferenceTypeNode
                \param requestedNewNodeId
                \param parentNodeId
                \param referenceTypeId
                \param browseName
                \param attr
                \param outNewNodeId
                \return true on success
            */
            bool
            addReferenceTypeNode(
                NodeId  &requestedNewNodeId,
                NodeId  &parentNodeId,
                NodeId  &referenceTypeId,
                QualifiedName &browseName,
                ReferenceTypeAttributes &attr,
                NodeId &outNewNodeId = NodeId::Null) {
                if (!_client) return false;
                WriteLock l(_mutex);
                _lastError = UA_Client_addReferenceTypeNode(_client,
                                                            requestedNewNodeId,
                                                            parentNodeId,
                                                            referenceTypeId,
                                                            browseName,
                                                            attr,
                                                            outNewNodeId.isNull() ? nullptr : outNewNodeId.ref());
                return lastOK();

            }
            /*!
                \brief addDataTypeNode
                \param requestedNewNodeId
                \param parentNodeId
                \param referenceTypeId
                \param browseName
                \param attr
                \param outNewNodeId
                \return true on success
            */
            bool
            addDataTypeNode(NodeId  &requestedNewNodeId,
                            NodeId  &parentNodeId,
                            NodeId  &referenceTypeId,
                            QualifiedName &browseName,
                            DataTypeAttributes &attr,
                            NodeId &outNewNodeId = NodeId::Null) {
                if (!_client) return false;
                WriteLock l(_mutex);
                _lastError = UA_Client_addDataTypeNode(_client,
                                                       requestedNewNodeId,
                                                       parentNodeId,
                                                       referenceTypeId,
                                                       browseName,
                                                       attr,
                                                       outNewNodeId.isNull() ? nullptr : outNewNodeId.ref());
                return lastOK();
            }
            /*!
                \brief addMethodNode
                \param requestedNewNodeId
                \param parentNodeId
                \param referenceTypeId
                \param browseName
                \param attr
                \param outNewNodeId
                \return true on success
            */
            bool
            addMethodNode(NodeId  &requestedNewNodeId,
                          NodeId  &parentNodeId,
                          NodeId  &referenceTypeId,
                          QualifiedName &browseName,
                          MethodAttributes &attr,
                          NodeId &outNewNodeId = NodeId::Null) {
                if (!_client) return false;
                WriteLock l(_mutex);
                _lastError = UA_Client_addMethodNode(_client,
                                                     requestedNewNodeId,
                                                     parentNodeId,
                                                     referenceTypeId,
                                                     browseName,
                                                     attr,
                                                     outNewNodeId.isNull() ? nullptr : outNewNodeId.ref());
                return lastOK();
            }


            /*!
                \brief addProperty
                \param parent
                \param key
                \param value
                \param nodeId
                \param newNode
                \return true on success
            */
            bool addProperty(NodeId &parent,
                             const std::string &key,
                             Variant &value,
                             NodeId &nodeId,
                             NodeId &newNode = NodeId::Null, int nameSpaceIndex = 0);

            //
            // Async services
            //
            /*!
                \brief asyncServiceCallback
                \param client
                \param userdata
                \param requestId
                \param response
                \param responseType
            */
            static void asyncServiceCallback(UA_Client *client, void *userdata,
                                             UA_UInt32 requestId, void *response,
                                             const UA_DataType *responseType);

            /*!
                \brief asyncService
                \param userdata
                \param requestId
                \param response
                \param responseType
            */
            virtual void asyncService(void * /*userdata*/, UA_UInt32 /*requestId*/, void * /*response*/,
                                      const UA_DataType * /*responseType*/) {}
            /*!
                \brief historicalIterator
                \return
            */
            virtual bool historicalIterator(const NodeId &/*node*/, UA_Boolean /*moreDataAvailable*/,const UA_ExtensionObject &/*data*/) {
                return false;
            }
            /*!
                \brief historicalIteratorCallback
                \param client
                \param nodeId
                \param moreDataAvailable
                \param data
                \param callbackContext
                \return
            */
            static UA_Boolean historicalIteratorCallback(UA_Client *client, const UA_NodeId *nodeId,   UA_Boolean moreDataAvailable,
                                                         const UA_ExtensionObject *data, void *callbackContext) {
                if (callbackContext && nodeId && data) {
                    Client *p = (Client *)callbackContext;
                    NodeId n(*nodeId);
                    return (p->historicalIterator(n, moreDataAvailable,*data)) ? UA_TRUE : UA_FALSE;
                }
                return UA_FALSE;
            }


            /*!
                \brief historyReadRaw
                \param n
                \param startTime
                \param endTime
                \param numValuesPerNode
                \param indexRange
                \param returnBounds
                \param timestampsToReturn
                \return
            */
            bool  historyReadRaw(const NodeId &n, UA_DateTime startTime, UA_DateTime endTime,
                                 unsigned numValuesPerNode, const UA_String &indexRange = UA_STRING_NULL, bool returnBounds = false,
                                 UA_TimestampsToReturn timestampsToReturn = UA_TIMESTAMPSTORETURN_BOTH) {
                _lastError = UA_Client_HistoryRead_raw(_client, n.constRef(), historicalIteratorCallback,startTime, endTime,
                                                       indexRange, returnBounds ? UA_TRUE : UA_FALSE, (UA_UInt32) numValuesPerNode,
                                                       timestampsToReturn, this);
                return lastOK();
            }
            /*!
                \brief historyUpdateInsert
                \param n
                \param value
                \return
            */
            bool historyUpdateInsert(const NodeId &n, const UA_DataValue &value)  {

                _lastError =   UA_Client_HistoryUpdate_insert(_client, n.constRef(), const_cast<UA_DataValue *>(&value));
                return lastOK();
            }
            /*!
                \brief historyUpdateReplace
                \param n
                \param value
                \return
            */
            bool historyUpdateReplace(const NodeId &n, const UA_DataValue &value) {

                _lastError = UA_Client_HistoryUpdate_replace(_client, n.constRef(), const_cast<UA_DataValue *>(&value));
                return lastOK();
            }
            /*!
                \brief historyUpdateUpdate
                \param n
                \param value
                \return
            */
            bool historyUpdateUpdate(const NodeId &n, const UA_DataValue &value) {

                _lastError = UA_Client_HistoryUpdate_update(_client, n.constRef(), const_cast<UA_DataValue *>(&value));
                return lastOK();
            }
            /*!
                \brief historyUpdateDeleteRaw
                \param n
                \param startTimestamp
                \param endTimestamp
                \return
            */
            bool historyUpdateDeleteRaw(const NodeId &n, UA_DateTime startTimestamp, UA_DateTime endTimestamp) {
                _lastError = UA_Client_HistoryUpdate_deleteRaw(_client, n.constRef(), startTimestamp, endTimestamp);
                return lastOK();
            }

    };



}

#endif // OPEN62541CLIENT_H
>>>>>>> db4dc9f1
<|MERGE_RESOLUTION|>--- conflicted
+++ resolved
@@ -1,4 +1,3 @@
-<<<<<<< HEAD
 /*
     Copyright (C) 2017 -  B. J. Hill
 
@@ -1369,1725 +1368,4 @@
 
 } // namespace Open62541
 
-#endif // OPEN62541CLIENT_H
-=======
-/*
-    Copyright (C) 2017 -  B. J. Hill
-
-    This file is part of open62541 C++ classes. open62541 C++ classes are free software: you can
-    redistribute it and/or modify it under the terms of the Mozilla Public
-    License v2.0 as stated in the LICENSE file provided with open62541.
-
-    open62541 C++ classes are distributed in the hope that it will be useful, but WITHOUT ANY
-    WARRANTY; without even the implied warranty of MERCHANTABILITY or FITNESS FOR
-    A PARTICULAR PURPOSE.
-*/
-#ifndef OPEN62541CLIENT_H
-#define OPEN62541CLIENT_H
-#include "open62541objects.h"
-#include <clientsubscription.h>
-
-
-
-
-/*
-    OPC nodes are just data objects they do not need to be in a property tree
-    nodes can be refered to by name or number (or GUID) which is  hash index to the item in the server
-*/
-
-
-namespace Open62541 {
-
-    // Only really for receiving lists  not safe to copy
-    class  UA_EXPORT  ApplicationDescriptionList : public std::vector<UA_ApplicationDescription *> {
-        public:
-            ApplicationDescriptionList() {}
-            ~ApplicationDescriptionList() {
-                for (auto i : *this) {
-                    if (i) {
-                        UA_ApplicationDescription_delete(i); // delete the item
-                    }
-                }
-
-            }
-
-    };
-
-
-
-    // dictionary of subscriptions associated with a Client
-    typedef std::shared_ptr<ClientSubscription> ClientSubscriptionRef;
-    //
-    typedef std::map<UA_UInt32, ClientSubscriptionRef> ClientSubscriptionMap;
-    //
-    /*!
-        \brief The Client class
-        This class wraps the corresponding C functions. Refer to the C documentation for a full explanation.
-        The main thing to watch for is Node ID objects are passed by reference. There are stock Node Id objects including NodeId::Null
-        Pass NodeId::Null where a NULL UA_NodeId pointer is expected.
-        If a NodeId is being passed to receive a value use the notNull() method to mark it as a receiver of a new node id.
-        Most functions return true if the lastError is UA_STATUSCODE_GOOD.
-    */
-
-    class Client {
-            UA_Client *_client = nullptr;
-            ReadWriteMutex _mutex;
-            //
-            ClientSubscriptionMap _subscriptions;
-
-
-        protected:
-            UA_StatusCode _lastError = 0;
-
-
-        private:
-            // Call Backs
-            static void  stateCallback(UA_Client *client, UA_ClientState clientState);
-            /*!
-                \brief asyncConnectCallback
-                \param client
-                \param userdata
-                \param requestId
-                \param response
-            */
-            static void asyncConnectCallback(UA_Client *client, void *userdata, UA_UInt32 requestId, void *response) {
-                Client *p = (Client *)(UA_Client_getContext(client));
-                if (p) {
-                    p->asyncConnectService(requestId, userdata, response);
-                }
-            }
-
-        public:
-
-            // must connect to have a valid client
-            Client() : _client(nullptr) {
-            }
-
-
-            /*!
-                \brief ~Open62541Client
-            */
-            virtual ~Client() {
-                if (_client)
-                {
-                    disconnect();
-                    UA_Client_delete(_client);
-                }
-            }
-            /*!
-             * \brief runIterate
-             * \param interval
-             * \return
-             */
-            bool runIterate(uint32_t interval = 100)
-            {
-                if(_client)
-                {
-                    _lastError = UA_Client_run_iterate(_client,interval);
-                    return lastOK();
-                }
-                return false;
-            }
-            /*!
-             * \brief initialise
-             */
-            void initialise()
-            {
-                if(_client)
-                {
-                    if(getState() != UA_CLIENTSTATE_DISCONNECTED) disconnect();
-                    UA_Client_delete(_client);
-                    _client = nullptr;
-                }
-                _client = UA_Client_new();
-                if (_client) {
-                    UA_ClientConfig_setDefault(UA_Client_getConfig(_client)); // initalise the client structure
-                    UA_Client_getConfig(_client)->clientContext = this;
-                    UA_Client_getConfig(_client)->stateCallback = stateCallback;
-                    UA_Client_getConfig(_client)->subscriptionInactivityCallback = subscriptionInactivityCallback;
-                }
-            }
-            /*!
-                \brief asyncService - handles callbacks when connected async mode
-                \param requestId
-                \param response
-            */
-            virtual void asyncConnectService(UA_UInt32 /*requestId*/, void* /*userData*/, void* /*response*/) {
-
-            }
-            /*!
-                \brief getContext
-                \return
-            */
-            void *getContext() {
-                return UA_Client_getContext(client());
-            }
-
-            /*!
-                \brief subscriptionInactivityCallback
-                \param client
-                \param subscriptionId
-                \param subContext
-            */
-            static  void subscriptionInactivityCallback(UA_Client *client, UA_UInt32 subscriptionId, void *subContext);
-            /*!
-                \brief subscriptionInactivity
-                \param subscriptionId
-                \param subContext
-            */
-            virtual void subscriptionInactivity(UA_UInt32 /*subscriptionId*/, void * /*subContext*/) {}
-
-            /*!
-                \brief subscriptions
-                \return map of subscriptions
-            */
-            ClientSubscriptionMap &subscriptions() {
-                return  _subscriptions;
-            }
-            /*!
-                \brief addSubscription
-                \param newId receives Id of created subscription
-                \return true on success
-            */
-            bool addSubscription(UA_UInt32 &newId, CreateSubscriptionRequest *settings = nullptr) {
-                //
-                ClientSubscriptionRef c(new ClientSubscription(*this));
-                //
-                if (settings) {
-                    c->settings() = *settings; // assign settings across
-                }
-                //
-                if (c->create()) {
-                    newId = c->id();
-                    subscriptions()[newId] = c;
-                    return true;
-                }
-                //
-                return false;
-            }
-
-            /*!
-                \brief removeSubscription
-                \param Id
-                \return true on success
-            */
-            bool removeSubscription(UA_UInt32 Id) {
-                subscriptions().erase(Id); // remove from dictionary implicit delete
-                return true;
-            }
-
-            /*!
-                \brief subscription
-                \param Id
-                \return pointer to subscription object or null
-            */
-            ClientSubscription *subscription(UA_UInt32 Id) {
-                if (subscriptions().find(Id) != subscriptions().end()) {
-                    ClientSubscriptionRef &c = subscriptions()[Id];
-                    return c.get();
-                }
-                return nullptr;
-            }
-
-            //
-            // Connection state handlers
-            //
-            /*!
-                \brief stateDisconnected
-            */
-            virtual void stateDisconnected() {
-                OPEN62541_TRC;
-            }
-
-            /*!
-                \brief stateConnected
-            */
-            virtual void stateConnected() {
-                OPEN62541_TRC;
-            }
-
-            /*!
-                \brief stateSecureChannel
-            */
-            virtual void stateSecureChannel() {
-                OPEN62541_TRC;
-            }
-
-            /*!
-                \brief stateSession
-            */
-            virtual void stateSession() {
-                OPEN62541_TRC;
-            }
-
-            /*!
-                \brief stateSessionRenewed
-            */
-            virtual void stateSessionRenewed() {
-                OPEN62541_TRC;
-            }
-
-            /*!
-                \brief stateWaitingForAck
-            */
-            virtual void stateWaitingForAck() {
-                OPEN62541_TRC;
-
-            }
-            /*!
-                \brief stateSessionDisconnected
-            */
-            virtual void stateSessionDisconnected() {
-                OPEN62541_TRC;
-
-            }
-            /*!
-                \brief stateChange
-                \param clientState
-            */
-            virtual void stateChange(UA_ClientState clientState) {
-                switch (clientState) {
-                    case UA_CLIENTSTATE_DISCONNECTED:
-                        stateDisconnected();
-                        break;
-                    case UA_CLIENTSTATE_CONNECTED:
-                        stateConnected();
-                        break;
-                    case UA_CLIENTSTATE_SECURECHANNEL:
-                        stateSecureChannel();
-                        break;
-                    case UA_CLIENTSTATE_SESSION:
-                        stateSession();
-                        break;
-                    case UA_CLIENTSTATE_SESSION_RENEWED:
-                        stateSessionRenewed();
-                        break;
-                    case UA_CLIENTSTATE_WAITING_FOR_ACK:
-                        stateWaitingForAck();
-                        break;
-                    case UA_CLIENTSTATE_SESSION_DISCONNECTED:
-                        stateSessionDisconnected();
-                        break;
-                    default:
-                        break;
-                }
-            }
-
-
-            /*!
-                \brief getEndpoints
-                Retrive end points
-                \param serverUrl
-                \param list
-                \return true on success
-            */
-            bool getEndpoints(const std::string &serverUrl, EndpointDescriptionArray &list) {
-                if (!_client) return false;
-                WriteLock l(_mutex);
-                size_t endpointDescriptionsSize = 0;
-                UA_EndpointDescription *endpointDescriptions = nullptr;
-                _lastError = UA_Client_getEndpoints(_client, serverUrl.c_str(),
-                                                    &endpointDescriptionsSize,
-                                                    &endpointDescriptions);
-                if (lastOK()) {
-                    // copy list so it is managed by the caller
-                    list.setList(endpointDescriptionsSize, endpointDescriptions);
-                }
-                return lastOK();
-            }
-
-            /*!
-                \brief findServers
-                \param serverUrl
-                \param serverUris
-                \param localeIds
-                \param registeredServers
-                \return true on success
-            */
-            bool findServers(const std::string &serverUrl,
-                             StringArray &serverUris,
-                             StringArray &localeIds,
-                             ApplicationDescriptionArray &registeredServers) {
-                if (!_client) return false;
-                WriteLock l(_mutex);
-                _lastError = UA_Client_findServers(_client, serverUrl.c_str(),
-                                                   serverUris.length(), serverUris.data(),
-                                                   localeIds.length(), localeIds.data(),
-                                                   registeredServers.lengthRef(),
-                                                   registeredServers.dataRef());
-                UAPRINTLASTERROR(_lastError)
-                return lastOK();
-            }
-
-            /*!
-                \brief findServersOnNetwork
-                \param serverUrl
-                \param startingRecordId
-                \param maxRecordsToReturn
-                \param serverCapabilityFilter
-                \param serverOnNetwork
-                \return true on success
-            */
-            bool findServersOnNetwork(const std::string &serverUrl, unsigned startingRecordId,
-                                      unsigned maxRecordsToReturn, StringArray &serverCapabilityFilter,
-                                      ServerOnNetworkArray &serverOnNetwork) {
-                if (!_client) return false;
-                WriteLock l(_mutex);
-                _lastError =
-                    UA_Client_findServersOnNetwork(_client, serverUrl.c_str(),
-                                                   startingRecordId,  maxRecordsToReturn,
-                                                   serverCapabilityFilter.length(), serverCapabilityFilter.data(),
-                                                   serverOnNetwork.lengthRef(), serverOnNetwork.dataRef());
-                return lastOK();
-            }
-            /*!
-                \brief readAttribute
-                \param nodeId
-                \param attributeId
-                \param out
-                \param outDataType
-                \return true on success
-            */
-            bool readAttribute(const UA_NodeId *nodeId,  UA_AttributeId attributeId, void *out, const UA_DataType *outDataType) {
-                if (!_client) return false;
-                WriteLock l(_mutex);
-                _lastError = __UA_Client_readAttribute(_client, nodeId, attributeId, out, outDataType);
-                return lastOK();
-            }
-
-            /*!
-                \brief writeAttribute
-                \param nodeId
-                \param attributeId
-                \param in
-                \param inDataType
-                \return true on success
-            */
-            bool writeAttribute(const UA_NodeId *nodeId, UA_AttributeId attributeId, const void *in,  const UA_DataType *inDataType) {
-                if (!_client) return false;
-                WriteLock l(_mutex);
-                _lastError = __UA_Client_writeAttribute(_client, nodeId, attributeId, in, inDataType);
-                return lastOK();
-            }
-
-            /*!
-                \brief mutex
-                \return  client read/write mutex
-            */
-            ReadWriteMutex &mutex() {
-                return _mutex;
-            }
-            /*!
-                \brief getState
-                \return connection state
-            */
-            UA_ClientState getState() {
-                ReadLock l(_mutex);
-                if (_client) return UA_Client_getState(_client);
-                throw std::runtime_error("Null client");
-                return  UA_CLIENTSTATE_DISCONNECTED;
-            }
-
-            /*!
-                \brief reset
-            */
-            void reset() {
-                WriteLock l(_mutex);
-                if (!_client) throw std::runtime_error("Null client");
-                UA_Client_reset(_client);
-                return;
-            }
-
-            /*!
-                \brief client
-                \return underlying client object
-            */
-            UA_Client *client() {
-                ReadLock l(_mutex);
-                return _client;
-            }
-            //
-            /*!
-                \brief config
-                \return client configuration
-            */
-            UA_ClientConfig &config() {
-                return *UA_Client_getConfig(_client);
-            }
-            /*!
-                \brief lastError
-                \return last error set
-            */
-
-            UA_StatusCode lastError() {
-                return  _lastError;
-            }
-            //
-            // Connect and Disconnect
-            //
-            /*!
-                \brief connect
-                \param endpointUrl
-                \return true on success
-            */
-            bool connect(const std::string &endpointUrl) {
-                initialise();
-                WriteLock l(_mutex);
-                if (!_client) throw std::runtime_error("Null client");
-                _lastError = UA_Client_connect(_client, endpointUrl.c_str());
-                return lastOK();
-            }
-
-            /*!  Connect to the selected server with the given username and password
-
-                @param client to use
-                @param endpointURL to connect (for example "opc.tcp://localhost:16664")
-                @param username
-                @param password
-                @return Indicates whether the operation succeeded or returns an error code */
-            bool connectUsername(const std::string &endpoint, const std::string &username, const std::string &password) {
-                initialise();
-                WriteLock l(_mutex);
-                if (!_client)throw std::runtime_error("Null client");
-                _lastError = UA_Client_connect_username(_client, endpoint.c_str(), username.c_str(), password.c_str());
-                return lastOK();
-            }
-            /*!
-                \brief connectAsync
-                \param endpoint
-                \return
-            */
-            bool connectAsync(const std::string &endpoint) {
-                initialise();
-                WriteLock l(_mutex);
-                if (!_client)throw std::runtime_error("Null client");
-                _lastError = UA_Client_connect_async(_client, endpoint.c_str(), asyncConnectCallback, this);
-                return lastOK();
-            }
-
-            /*  Connect to the server without creating a session
-
-                @param client to use
-                @param endpointURL to connect (for example "opc.tcp://localhost:4840")
-                @return Indicates whether the operation succeeded or returns an error code */
-            bool connectNoSession(const std::string &endpoint) {
-                initialise();
-                WriteLock l(_mutex);
-                if (!_client)throw std::runtime_error("Null client");
-                _lastError =  UA_Client_connect_noSession(_client, endpoint.c_str());
-                return lastOK();
-            }
-
-            /*!
-                \brief disconnect
-                \return
-            */
-            bool disconnect() {
-                WriteLock l(_mutex);
-                if (!_client) throw std::runtime_error("Null client");
-                _lastError = UA_Client_disconnect(_client);
-                return lastOK();
-            }
-            /*!
-                \brief disconnectAsync
-                \return true on success
-            */
-            bool disconnectAsync(UA_UInt32 requestId = 0) {
-                WriteLock l(_mutex);
-                if (!_client) throw std::runtime_error("Null client");
-                _lastError = UA_Client_disconnect_async(_client, &requestId);
-                return lastOK();
-            }
-
-            /*!
-                \brief manuallyRenewSecureChannel
-                \return
-            */
-            bool manuallyRenewSecureChannel() {
-                return false;
-            }
-
-            /*!  Gets a list of endpoints of a server
-
-                @param client to use. Must be connected to the same endpoint given in
-                      serverUrl or otherwise in disconnected state.
-                @param serverUrl url to connect (for example "opc.tcp://localhost:16664")
-                @param endpointDescriptionsSize size of the array of endpoint descriptions
-                @param endpointDescriptions array of endpoint descriptions that is allocated
-                      by the function (you need to free manually)
-                @return Indicates whether the operation succeeded or returns an error code */
-
-            //
-            // only use for getting string names of end points
-            UA_StatusCode getEndpoints(const std::string &serverUrl, std::vector<std::string> &list);
-
-            /*!  Get the namespace-index of a namespace-URI
-
-                @param client The UA_Client struct for this connection
-                @param namespaceUri The interested namespace URI
-                @param namespaceIndex The namespace index of the URI. The value is unchanged
-                      in case of an error
-                @return Indicates whether the operation succeeded or returns an error code */
-            int  namespaceGetIndex(const std::string &namespaceUri) {
-                WriteLock l(_mutex);
-                if (!_client) throw std::runtime_error("Null client");
-                int namespaceIndex = 0;
-                UA_String s = toUA_String(namespaceUri);
-                if (UA_Client_NamespaceGetIndex(_client, &s, (UA_UInt16 *)(&namespaceIndex)) == UA_STATUSCODE_GOOD) {
-                    return namespaceIndex;
-                }
-                return -1; // value
-            }
-
-            /*!
-                \brief browseName
-                \param nodeId
-                \return true on success
-            */
-            bool  browseName(NodeId &nodeId, std::string &s, int &ns) {
-                WriteLock l(_mutex);
-                if (!_client) throw std::runtime_error("Null client");
-                QualifiedName outBrowseName;
-                if ((_lastError = UA_Client_readBrowseNameAttribute(_client, nodeId, outBrowseName)) == UA_STATUSCODE_GOOD) {
-                    s =   toString(outBrowseName.get().name);
-                    ns = outBrowseName.get().namespaceIndex;
-                }
-                return _lastError == UA_STATUSCODE_GOOD;
-            }
-
-            /*!
-                \brief setBrowseName
-                \param nodeId
-                \param nameSpaceIndex
-                \param name
-            */
-            void setBrowseName(NodeId &nodeId, int nameSpaceIndex, const std::string &name) {
-                WriteLock l(_mutex);
-                if (!_client) throw std::runtime_error("Null client");
-                QualifiedName newBrowseName(nameSpaceIndex, name);
-                UA_Client_writeBrowseNameAttribute(_client, nodeId, newBrowseName);
-            }
-
-            /*!
-                \brief browseTree
-                \param nodeId
-                \param node
-                \return true on success
-            */
-            bool browseTree(UA_NodeId &nodeId, Open62541::UANode *node);
-
-            /*!
-                \brief browseTree
-                \param nodeId
-                \return true on success
-            */
-            bool browseTree(NodeId &nodeId, UANodeTree &tree);
-            /*!
-                \brief browseTree
-                \param nodeId
-                \param tree
-                \return
-            */
-            bool browseTree(NodeId &nodeId, UANode *tree);
-            /*!
-                \brief browseTree
-                \param nodeId
-                \param tree
-                \return
-            */
-            bool browseTree(NodeId &nodeId, NodeIdMap &m); // browse and create a map of string ids to node ids
-            /*!
-                \brief browseChildren
-                \param nodeId
-                \param m
-                \return  true on success
-            */
-            bool browseChildren(UA_NodeId &nodeId, NodeIdMap &m);
-
-            /*!
-                \brief NodeIdFromPath get the node id from the path of browse names in the given namespace. Tests for node existance
-                \param path
-                \param nodeId
-                \return  true on success
-            */
-            bool nodeIdFromPath(NodeId &start, Path &path,  NodeId &nodeId);
-
-            /*!
-                \brief createPath
-                \param start
-                \param path
-                \param nameSpaceIndex
-                \param nodeId
-                \return  true on success
-            */
-            bool createFolderPath(NodeId &start, Path &path, int nameSpaceIndex, NodeId &nodeId);
-
-            /*!
-                \brief getChild
-                \param nameSpaceIndex
-                \param childName
-                \return
-            */
-            bool getChild(NodeId &start,  const std::string &childName, NodeId &ret);
-
-            /*!
-                \brief addFolder
-                \param parent
-                \param nameSpaceIndex
-                \param childName
-                \return  true on success
-            */
-            bool addFolder(NodeId &parent,  const std::string &childName,
-                           NodeId &nodeId, NodeId &newNode = NodeId::Null, int nameSpaceIndex = 0);
-
-            /*!
-                \brief addVariable
-                \param parent
-                \param nameSpaceIndex
-                \param childName
-                \return  true on success
-            */
-            bool addVariable(NodeId &parent, const std::string &childName, Variant &value,
-                             NodeId &nodeId, NodeId &newNode = NodeId::Null, int nameSpaceIndex = 0);
-
-            /*!
-                \brief setVariable
-                \param nodeId
-                \param value
-                \return  true on success
-            */
-            bool  setVariable(NodeId &nodeId,  Variant &value) {
-                if (!_client) return false;
-                _lastError = UA_Client_writeValueAttribute(_client,  nodeId, value);
-                return lastOK();
-            }
-
-            // Attribute access generated from the docs
-            /*!
-                \brief readNodeIdAttribute
-                \param nodeId
-                \param outNodeId
-                \return  true on success
-            */
-            bool
-            readNodeIdAttribute(NodeId &nodeId,
-                                UA_NodeId &outNodeId) {
-                return   readAttribute(nodeId, UA_ATTRIBUTEID_NODEID,
-                                       &outNodeId, &UA_TYPES[UA_TYPES_NODEID]);
-            }
-            /*!
-                \brief readNodeClassAttribute
-                \param nodeId
-                \param outNodeClass
-                \return  true on success
-            */
-            bool
-            readNodeClassAttribute(NodeId &nodeId,
-                                   UA_NodeClass &outNodeClass) {
-                return   readAttribute(nodeId, UA_ATTRIBUTEID_NODECLASS,
-                                       &outNodeClass, &UA_TYPES[UA_TYPES_NODECLASS]);
-            }
-            /*!
-                \brief readBrowseNameAttribute
-                \param nodeId
-                \param outBrowseName
-                \return  true on success
-            */
-            bool
-            readBrowseNameAttribute(NodeId &nodeId,
-                                    QualifiedName &outBrowseName) {
-                return   readAttribute(nodeId, UA_ATTRIBUTEID_BROWSENAME,
-                                       outBrowseName,
-                                       &UA_TYPES[UA_TYPES_QUALIFIEDNAME]);
-            }
-            /*!
-                \brief readDisplayNameAttribute
-                \param nodeId
-                \param outDisplayName
-                \return  true on success
-            */
-            bool
-            readDisplayNameAttribute(NodeId &nodeId,
-                                     LocalizedText &outDisplayName) {
-                return   readAttribute(nodeId, UA_ATTRIBUTEID_DISPLAYNAME,
-                                       outDisplayName,
-                                       &UA_TYPES[UA_TYPES_LOCALIZEDTEXT]);
-
-            }
-            /*!
-                \brief readDescriptionAttribute
-                \param nodeId
-                \param outDescription
-                \return  true on success
-            */
-            bool
-            readDescriptionAttribute(NodeId &nodeId,
-                                     LocalizedText &outDescription) {
-                return   readAttribute(nodeId, UA_ATTRIBUTEID_DESCRIPTION,
-                                       outDescription,
-                                       &UA_TYPES[UA_TYPES_LOCALIZEDTEXT]);
-                return lastOK();
-            }
-            /*!
-                \brief readWriteMaskAttribute
-                \param nodeId
-                \param outWriteMask
-                \return  true on success
-            */
-            bool
-            readWriteMaskAttribute(NodeId &nodeId,
-                                   UA_UInt32 &outWriteMask) {
-                return readAttribute(nodeId, UA_ATTRIBUTEID_WRITEMASK,
-                                     &outWriteMask, &UA_TYPES[UA_TYPES_UINT32]);
-
-            }
-            /*!
-                \brief readUserWriteMaskAttribute
-                \param nodeId
-                \param outUserWriteMask
-                \return  true on success
-            */
-            bool
-            readUserWriteMaskAttribute(NodeId &nodeId,
-                                       UA_UInt32 &outUserWriteMask) {
-                return readAttribute(nodeId,
-                                     UA_ATTRIBUTEID_USERWRITEMASK,
-                                     &outUserWriteMask,
-                                     &UA_TYPES[UA_TYPES_UINT32]);
-
-            }
-            /*!
-                \brief readIsAbstractAttribute
-                \param nodeId
-                \param outIsAbstract
-                \return  true on success
-            */
-            bool
-            readIsAbstractAttribute(NodeId &nodeId,
-                                    UA_Boolean &outIsAbstract) {
-                return readAttribute(nodeId, UA_ATTRIBUTEID_ISABSTRACT,
-                                     &outIsAbstract, &UA_TYPES[UA_TYPES_BOOLEAN]);
-
-            }
-            /*!
-                \brief readSymmetricAttribute
-                \param nodeId
-                \param outSymmetric
-                \return  true on success
-            */
-            bool
-            readSymmetricAttribute(NodeId &nodeId,
-                                   UA_Boolean &outSymmetric) {
-                return readAttribute(nodeId, UA_ATTRIBUTEID_SYMMETRIC,
-                                     &outSymmetric, &UA_TYPES[UA_TYPES_BOOLEAN]);
-
-            }
-            /*!
-                \brief readInverseNameAttribute
-                \param nodeId
-                \param outInverseName
-                \return  true on success
-            */
-            bool
-            readInverseNameAttribute(NodeId &nodeId,
-                                     LocalizedText &outInverseName) {
-                return readAttribute(nodeId, UA_ATTRIBUTEID_INVERSENAME,
-                                     outInverseName,
-                                     &UA_TYPES[UA_TYPES_LOCALIZEDTEXT]);
-
-            }
-            /*!
-                \brief readContainsNoLoopsAttribute
-                \param nodeId
-                \param outContainsNoLoops
-                \return  true on success
-            */
-            bool
-            readContainsNoLoopsAttribute(NodeId &nodeId,
-                                         UA_Boolean &outContainsNoLoops) {
-                return readAttribute(nodeId,
-                                     UA_ATTRIBUTEID_CONTAINSNOLOOPS,
-                                     &outContainsNoLoops,
-                                     &UA_TYPES[UA_TYPES_BOOLEAN]);
-
-            }
-            /*!
-                \brief readEventNotifierAttribute
-                \param nodeId
-                \param outEventNotifier
-                \return  true on success
-            */
-            bool
-            readEventNotifierAttribute(NodeId &nodeId,
-                                       UA_Byte &outEventNotifier) {
-                return readAttribute(nodeId, UA_ATTRIBUTEID_EVENTNOTIFIER,
-                                     &outEventNotifier, &UA_TYPES[UA_TYPES_BYTE]);
-            }
-            /*!
-                \brief readValueAttribute
-                \param nodeId
-                \param outValue
-                \return  true on success
-            */
-            bool
-            readValueAttribute(NodeId &nodeId,
-                               Variant &outValue) {
-                return readAttribute(nodeId, UA_ATTRIBUTEID_VALUE,
-                                     outValue, &UA_TYPES[UA_TYPES_VARIANT]);
-            }
-            /*!
-                \brief readDataTypeAttribute
-                \param nodeId
-                \param outDataType
-                \return  true on success
-            */
-            bool
-            readDataTypeAttribute(NodeId &nodeId,
-                                  UA_NodeId &outDataType) {
-                return readAttribute(nodeId, UA_ATTRIBUTEID_DATATYPE,
-                                     &outDataType, &UA_TYPES[UA_TYPES_NODEID]);
-            }
-            /*!
-                \brief readValueRankAttribute
-                \param nodeId
-                \param outValueRank
-                \return  true on success
-            */
-            bool
-            readValueRankAttribute(NodeId &nodeId,
-                                   UA_Int32 &outValueRank) {
-                return readAttribute(nodeId, UA_ATTRIBUTEID_VALUERANK,
-                                     &outValueRank, &UA_TYPES[UA_TYPES_INT32]);
-            }
-            /*!
-                \brief readArrayDimensionsAttribute
-                \param nodeId
-                \param ret
-                \return true on success
-            */
-            bool readArrayDimensionsAttribute(NodeId &nodeId, std::vector<UA_UInt32> &ret) {
-                if (!_client) return false;
-                WriteLock l(_mutex);
-                size_t outArrayDimensionsSize;
-                UA_UInt32 *outArrayDimensions = nullptr;
-                _lastError = UA_Client_readArrayDimensionsAttribute(_client, nodeId, &outArrayDimensionsSize, &outArrayDimensions);
-                if (_lastError == UA_STATUSCODE_GOOD) {
-                    if (outArrayDimensions) {
-                        for (int i = 0; i < int(outArrayDimensionsSize); i++) {
-                            ret.push_back(outArrayDimensions[i]);
-                        }
-                        UA_Array_delete(outArrayDimensions, outArrayDimensionsSize, &UA_TYPES[UA_TYPES_INT32]);
-                    }
-                }
-                return lastOK();
-            }
-            /*!
-                \brief readAccessLevelAttribute
-                \param nodeId
-                \param outAccessLevel
-                \return  true on success
-            */
-            bool
-            readAccessLevelAttribute(NodeId &nodeId,
-                                     UA_Byte &outAccessLevel) {
-                return readAttribute(nodeId, UA_ATTRIBUTEID_ACCESSLEVEL,
-                                     &outAccessLevel, &UA_TYPES[UA_TYPES_BYTE]);
-
-            }
-            /*!
-                \brief readUserAccessLevelAttribute
-                \param nodeId
-                \param outUserAccessLevel
-                \return  true on success
-            */
-            bool
-            readUserAccessLevelAttribute(NodeId &nodeId,
-                                         UA_Byte &outUserAccessLevel) {
-                return readAttribute(nodeId,
-                                     UA_ATTRIBUTEID_USERACCESSLEVEL,
-                                     &outUserAccessLevel,
-                                     &UA_TYPES[UA_TYPES_BYTE]);
-
-            }
-            /*!
-                \brief readMinimumSamplingIntervalAttribute
-                \param nodeId
-                \param outMinSamplingInterval
-                \return  true on success
-            */
-            bool
-            readMinimumSamplingIntervalAttribute(NodeId &nodeId,
-                                                 UA_Double &outMinSamplingInterval) {
-                return readAttribute(nodeId,
-                                     UA_ATTRIBUTEID_MINIMUMSAMPLINGINTERVAL,
-                                     &outMinSamplingInterval,
-                                     &UA_TYPES[UA_TYPES_DOUBLE]);
-
-            }
-            /*!
-                \brief readHistorizingAttribute
-                \param nodeId
-                \param outHistorizing
-                \return  true on success
-            */
-            bool
-            readHistorizingAttribute(NodeId &nodeId,
-                                     UA_Boolean &outHistorizing) {
-                return readAttribute(nodeId, UA_ATTRIBUTEID_HISTORIZING,
-                                     &outHistorizing, &UA_TYPES[UA_TYPES_BOOLEAN]);
-
-            }
-            /*!
-                \brief readExecutableAttribute
-                \param nodeId
-                \param outExecutable
-                \return  true on success
-            */
-            bool
-            readExecutableAttribute(NodeId &nodeId,
-                                    UA_Boolean &outExecutable) {
-                return readAttribute(nodeId, UA_ATTRIBUTEID_EXECUTABLE,
-                                     &outExecutable, &UA_TYPES[UA_TYPES_BOOLEAN]);
-
-            }
-            /*!
-                \brief readUserExecutableAttribute
-                \param nodeId
-                \param outUserExecutable
-                \return  true on success
-            */
-            bool
-            readUserExecutableAttribute(NodeId &nodeId,
-                                        UA_Boolean &outUserExecutable) {
-                return readAttribute(nodeId,
-                                     UA_ATTRIBUTEID_USEREXECUTABLE,
-                                     &outUserExecutable,
-                                     &UA_TYPES[UA_TYPES_BOOLEAN]);
-            }
-
-            /*!
-                \brief setNodeIdAttribute
-                \param nodeId
-                \param newNodeId
-                \return  true on success
-            */
-            bool
-            setNodeIdAttribute(NodeId &nodeId,
-                               NodeId &newNodeId) {
-                return   writeAttribute(nodeId, UA_ATTRIBUTEID_NODEID,
-                                        &newNodeId, &UA_TYPES[UA_TYPES_NODEID]);
-            }
-            /*!
-                \brief setNodeClassAttribute
-                \param nodeId
-                \param newNodeClass
-                \return  true on success
-            */
-            bool
-            setNodeClassAttribute(NodeId &nodeId,
-                                  UA_NodeClass &newNodeClass) {
-                return   writeAttribute(nodeId, UA_ATTRIBUTEID_NODECLASS,
-                                        &newNodeClass, &UA_TYPES[UA_TYPES_NODECLASS]);
-            }
-            /*!
-                \brief setBrowseNameAttribute
-                \param nodeId
-                \param newBrowseName
-                \return  true on success
-            */
-            bool
-            setBrowseNameAttribute(NodeId &nodeId,
-                                   QualifiedName &newBrowseName) {
-                return   writeAttribute(nodeId, UA_ATTRIBUTEID_BROWSENAME,
-                                        &newBrowseName,
-                                        &UA_TYPES[UA_TYPES_QUALIFIEDNAME]);
-            }
-            /*!
-                \brief setDisplayNameAttribute
-                \param nodeId
-                \param newDisplayName
-                \return  true on success
-            */
-            bool
-            setDisplayNameAttribute(NodeId &nodeId,
-                                    LocalizedText &newDisplayName) {
-                return   writeAttribute(nodeId, UA_ATTRIBUTEID_DISPLAYNAME,
-                                        &newDisplayName,
-                                        &UA_TYPES[UA_TYPES_LOCALIZEDTEXT]);
-            }
-            /*!
-                \brief setDescriptionAttribute
-                \param nodeId
-                \param newDescription
-                \return  true on success
-            */
-            bool
-            setDescriptionAttribute(NodeId &nodeId,
-                                    LocalizedText &newDescription) {
-                return   writeAttribute(nodeId, UA_ATTRIBUTEID_DESCRIPTION,
-                                        newDescription,
-                                        &UA_TYPES[UA_TYPES_LOCALIZEDTEXT]);
-            }
-            /*!
-                \brief setWriteMaskAttribute
-                \param nodeId
-                \param newWriteMask
-                \return  true on success
-            */
-            bool
-            setWriteMaskAttribute(NodeId &nodeId,
-                                  UA_UInt32 newWriteMask) {
-                return   writeAttribute(nodeId, UA_ATTRIBUTEID_WRITEMASK,
-                                        &newWriteMask, &UA_TYPES[UA_TYPES_UINT32]);
-            }
-            /*!
-                \brief setUserWriteMaskAttribute
-                \param nodeId
-                \param newUserWriteMask
-                \return  true on success
-            */
-            bool
-            setUserWriteMaskAttribute(NodeId &nodeId,
-                                      UA_UInt32 newUserWriteMask) {
-                return   writeAttribute(nodeId,
-                                        UA_ATTRIBUTEID_USERWRITEMASK,
-                                        &newUserWriteMask,
-                                        &UA_TYPES[UA_TYPES_UINT32]);
-            }
-            /*!
-                \brief setIsAbstractAttribute
-                \param nodeId
-                \param newIsAbstract
-                \return  true on success
-            */
-            bool
-            setIsAbstractAttribute(NodeId &nodeId,
-                                   UA_Boolean newIsAbstract) {
-                return   writeAttribute(nodeId, UA_ATTRIBUTEID_ISABSTRACT,
-                                        &newIsAbstract, &UA_TYPES[UA_TYPES_BOOLEAN]);
-            }
-            /*!
-                \brief setSymmetricAttribute
-                \param nodeId
-                \param newSymmetric
-                \return  true on success
-            */
-            bool
-            setSymmetricAttribute(NodeId &nodeId,
-                                  UA_Boolean newSymmetric) {
-                return   writeAttribute(nodeId, UA_ATTRIBUTEID_SYMMETRIC,
-                                        &newSymmetric, &UA_TYPES[UA_TYPES_BOOLEAN]);
-            }
-            /*!
-                \brief setInverseNameAttribute
-                \param nodeId
-                \param newInverseName
-                \return  true on success
-            */
-            bool
-            setInverseNameAttribute(NodeId &nodeId,
-                                    LocalizedText &newInverseName) {
-                return   writeAttribute(nodeId, UA_ATTRIBUTEID_INVERSENAME,
-                                        &newInverseName,
-                                        &UA_TYPES[UA_TYPES_LOCALIZEDTEXT]);
-            }
-            /*!
-                \brief setContainsNoLoopsAttribute
-                \param nodeId
-                \param newContainsNoLoops
-                \return  true on success
-            */
-            bool
-            setContainsNoLoopsAttribute(NodeId &nodeId,
-                                        UA_Boolean &newContainsNoLoops) {
-                return   writeAttribute(nodeId,
-                                        UA_ATTRIBUTEID_CONTAINSNOLOOPS,
-                                        &newContainsNoLoops,
-                                        &UA_TYPES[UA_TYPES_BOOLEAN]);
-            }
-            /*!
-                \brief setEventNotifierAttribute
-                \param nodeId
-                \param newEventNotifier
-                \return  true on success
-            */
-            bool
-            setEventNotifierAttribute(NodeId &nodeId,
-                                      UA_Byte newEventNotifier) {
-                return   writeAttribute(nodeId,
-                                        UA_ATTRIBUTEID_EVENTNOTIFIER,
-                                        &newEventNotifier,
-                                        &UA_TYPES[UA_TYPES_BYTE]);
-            }
-            /*!
-                \brief setValueAttribute
-                \param nodeId
-                \param newValue
-                \return  true on success
-            */
-            bool
-            setValueAttribute(NodeId &nodeId,
-                              Variant &newValue) {
-                return   writeAttribute(nodeId, UA_ATTRIBUTEID_VALUE,
-                                        newValue, &UA_TYPES[UA_TYPES_VARIANT]);
-            }
-            /*!
-                \brief setDataTypeAttribute
-                \param nodeId
-                \param newDataType
-                \return  true on success
-            */
-            bool
-            setDataTypeAttribute(NodeId &nodeId,
-                                 const UA_NodeId *newDataType) {
-                return   writeAttribute(nodeId, UA_ATTRIBUTEID_DATATYPE,
-                                        newDataType, &UA_TYPES[UA_TYPES_NODEID]);
-            }
-            /*!
-                \brief setValueRankAttribute
-                \param nodeId
-                \param newValueRank
-                \return   true on success
-            */
-            bool
-            setValueRankAttribute(NodeId &nodeId,
-                                  UA_Int32 newValueRank) {
-                return   writeAttribute(nodeId, UA_ATTRIBUTEID_VALUERANK,
-                                        &newValueRank, &UA_TYPES[UA_TYPES_INT32]);
-            }
-            /*!
-                \brief setArrayDimensionsAttribute
-                \param nodeId
-                \param newArrayDimensions
-                \return   true on success
-            */
-            bool
-            setArrayDimensionsAttribute(NodeId &nodeId,
-                                        std::vector<UA_UInt32> &newArrayDimensions) {
-                UA_UInt32 v = newArrayDimensions.size();
-                _lastError = UA_Client_writeArrayDimensionsAttribute(_client, nodeId, v,
-                                                                     newArrayDimensions.data());
-                return lastOK();
-            }
-            /*!
-                \brief setAccessLevelAttribute
-                \param nodeId
-                \param newAccessLevel
-                \return   true on success
-            */
-            bool
-            setAccessLevelAttribute(NodeId &nodeId,
-                                    UA_Byte newAccessLevel) {
-                return   writeAttribute(nodeId, UA_ATTRIBUTEID_ACCESSLEVEL,
-                                        &newAccessLevel, &UA_TYPES[UA_TYPES_BYTE]);
-            }
-            /*!
-                \brief setUserAccessLevelAttribute
-                \param nodeId
-                \param newUserAccessLevel
-                \return   true on success
-            */
-            bool
-            setUserAccessLevelAttribute(NodeId &nodeId,
-                                        UA_Byte newUserAccessLevel) {
-                return   writeAttribute(nodeId,
-                                        UA_ATTRIBUTEID_USERACCESSLEVEL,
-                                        &newUserAccessLevel,
-                                        &UA_TYPES[UA_TYPES_BYTE]);
-            }
-            /*!
-                \brief setMinimumSamplingIntervalAttribute
-                \param nodeId
-                \param newMinInterval
-                \return   true on success
-            */
-            bool
-            setMinimumSamplingIntervalAttribute(
-                NodeId &nodeId,
-                UA_Double newMinInterval) {
-                return   writeAttribute(nodeId,
-                                        UA_ATTRIBUTEID_MINIMUMSAMPLINGINTERVAL,
-                                        &newMinInterval, &UA_TYPES[UA_TYPES_DOUBLE]);
-            }
-            /*!
-                \brief setHistorizingAttribute
-                \param nodeId
-                \param newHistorizing
-                \return   true on success
-            */
-            bool
-            setHistorizingAttribute(NodeId &nodeId,
-                                    UA_Boolean newHistorizing) {
-                return   writeAttribute(nodeId, UA_ATTRIBUTEID_HISTORIZING,
-                                        &newHistorizing, &UA_TYPES[UA_TYPES_BOOLEAN]);
-            }
-            /*!
-                \brief setExecutableAttribute
-                \param nodeId
-                \param newExecutable
-                \return   true on success
-            */
-            bool
-            setExecutableAttribute(NodeId &nodeId,
-                                   UA_Boolean newExecutable) {
-                _lastError =  writeAttribute(nodeId, UA_ATTRIBUTEID_EXECUTABLE,
-                                             &newExecutable, &UA_TYPES[UA_TYPES_BOOLEAN]);
-                return lastOK();
-            }
-            /*!
-                \brief setUserExecutableAttribute
-                \param nodeId
-                \param newUserExecutable
-                \return   true on success
-            */
-            bool
-            setUserExecutableAttribute(NodeId &nodeId,
-                                       UA_Boolean newUserExecutable) {
-                _lastError =  writeAttribute(nodeId,
-                                             UA_ATTRIBUTEID_USEREXECUTABLE,
-                                             &newUserExecutable,
-                                             &UA_TYPES[UA_TYPES_BOOLEAN]);
-                return lastOK();
-            }
-
-            // End of attributes
-
-            /*!
-                \brief variable
-                \param nodeId
-                \param value
-                \return   true on success
-            */
-            bool  variable(NodeId &nodeId,  Variant &value) {
-                if (!_client) return false;
-                WriteLock l(_mutex);
-                // outValue is managed by caller - transfer to output value
-                value.clear();
-                _lastError = UA_Client_readValueAttribute(_client, nodeId, value); // shallow copy
-                return lastOK();
-            }
-
-            /*!
-                \brief nodeClass
-                \param nodeId
-                \param c
-                \return   true on success
-            */
-            bool nodeClass(NodeId &nodeId, NodeClass &c) {
-                WriteLock l(_mutex);
-                if (!_client) throw std::runtime_error("Null client");
-                _lastError = UA_Client_readNodeClassAttribute(_client, nodeId, &c);
-                return lastOK();
-            }
-
-            /*!
-                \brief deleteNode
-                \param nodeId
-                \param deleteReferences
-                \return   true on success
-            */
-            bool deleteNode(NodeId &nodeId, bool  deleteReferences) {
-                WriteLock l(_mutex);
-                if (!_client) throw std::runtime_error("Null client");
-                _lastError =  UA_Client_deleteNode(_client, nodeId, UA_Boolean(deleteReferences));
-                return lastOK();
-            }
-
-            /*!
-                \brief deleteTree
-                \param nodeId
-                \return   true on success
-            */
-            bool deleteTree(NodeId &nodeId); // recursive delete
-
-            /*!
-                \brief Client::deleteChildren
-                \param n
-            */
-            void deleteChildren(UA_NodeId &n);
-            /*!
-                \brief callMethod
-                \param objectId
-                \param methodId
-                \param in
-                \param out
-                \return   true on success
-            */
-            bool callMethod(NodeId &objectId,  NodeId &methodId, VariantList &in, VariantCallResult &out) {
-                WriteLock l(_mutex);
-                size_t outputSize = 0;
-                UA_Variant *output = nullptr;
-                if (!_client) throw std::runtime_error("Null client");
-                _lastError = UA_STATUSCODE_GOOD;
-                _lastError = UA_Client_call(_client,  objectId,
-                                            methodId, in.size(), in.data(),
-                                            &outputSize, &output);
-                if (_lastError == UA_STATUSCODE_GOOD) {
-                    out.set(output, outputSize);
-                }
-                return lastOK();
-            }
-
-
-            /*!
-                \brief process
-                \return   true on success
-            */
-            virtual bool process() {
-                return true;
-            }
-
-            /*!
-                \brief lastOK
-                \return   true if last error is UA_STATUSCODE_GOOD
-            */
-            bool lastOK() const {
-                return _lastError == UA_STATUSCODE_GOOD;
-            }
-
-
-            // Add nodes - templated from docs
-            /*!
-                \brief addVariableTypeNode
-                \param requestedNewNodeId
-                \param parentNodeId
-                \param referenceTypeId
-                \param browseName
-                \param attr
-                \param outNewNodeId
-                \return true on success
-            */
-            bool
-            addVariableTypeNode(
-                NodeId  &requestedNewNodeId,
-                NodeId  &parentNodeId,
-                NodeId  &referenceTypeId,
-                QualifiedName &browseName,
-                VariableTypeAttributes &attr,
-                NodeId &outNewNodeId = NodeId::Null) {
-                if (!_client) return false;
-                WriteLock l(_mutex);
-                _lastError = UA_Client_addVariableTypeNode(_client,
-                                                           requestedNewNodeId,
-                                                           parentNodeId,
-                                                           referenceTypeId,
-                                                           browseName,
-                                                           attr,
-                                                           outNewNodeId.isNull() ? nullptr : outNewNodeId.ref());
-                return lastOK();
-            }
-            /*!
-                \brief addObjectNode
-                \param requestedNewNodeId
-                \param parentNodeId
-                \param referenceTypeId
-                \param browseName
-                \param typeDefinition
-                \param attr
-                \param outNewNodeId
-                \return true on success
-            */
-            bool
-            addObjectNode(NodeId  &requestedNewNodeId,
-                          NodeId  &parentNodeId,
-                          NodeId  &referenceTypeId,
-                          QualifiedName &browseName,
-                          NodeId  &typeDefinition,
-                          ObjectAttributes &attr,
-                          NodeId &outNewNodeId = NodeId::Null) {
-                if (!_client) return false;
-                WriteLock l(_mutex);
-                _lastError = UA_Client_addObjectNode(_client,
-                                                     requestedNewNodeId,
-                                                     parentNodeId,
-                                                     referenceTypeId,
-                                                     browseName,
-                                                     typeDefinition,
-                                                     attr,
-                                                     outNewNodeId.isNull() ? nullptr : outNewNodeId.ref());
-                return lastOK();
-
-            }
-            /*!
-                \brief addObjectTypeNode
-                \param requestedNewNodeId
-                \param parentNodeId
-                \param referenceTypeId
-                \param browseName
-                \param attr
-                \param outNewNodeId
-                \return true on success
-            */
-            bool
-            addObjectTypeNode(NodeId  &requestedNewNodeId,
-                              NodeId  &parentNodeId,
-                              NodeId  &referenceTypeId,
-                              QualifiedName &browseName,
-                              ObjectTypeAttributes &attr,
-                              NodeId &outNewNodeId = NodeId::Null) {
-                if (!_client) return false;
-                WriteLock l(_mutex);
-                _lastError = UA_Client_addObjectTypeNode(_client,
-                                                         requestedNewNodeId,
-                                                         parentNodeId,
-                                                         referenceTypeId,
-                                                         browseName,
-                                                         attr,
-                                                         outNewNodeId.isNull() ? nullptr : outNewNodeId.ref());
-                return lastOK();
-            }
-            /*!
-                \brief addViewNode
-                \param requestedNewNodeId
-                \param parentNodeId
-                \param referenceTypeId
-                \param browseName
-                \param attr
-                \param outNewNodeId
-                \return true on success
-            */
-            bool
-            addViewNode(NodeId  &requestedNewNodeId,
-                        NodeId  &parentNodeId,
-                        NodeId  &referenceTypeId,
-                        QualifiedName &browseName,
-                        ViewAttributes &attr,
-                        NodeId &outNewNodeId = NodeId::Null) {
-                if (!_client) return false;
-                WriteLock l(_mutex);
-                _lastError = UA_Client_addViewNode(_client,
-                                                   requestedNewNodeId,
-                                                   parentNodeId,
-                                                   referenceTypeId,
-                                                   browseName,
-                                                   attr,
-                                                   outNewNodeId.isNull() ? nullptr : outNewNodeId.ref());
-                return lastOK();
-
-            }
-            /*!
-                \brief addReferenceTypeNode
-                \param requestedNewNodeId
-                \param parentNodeId
-                \param referenceTypeId
-                \param browseName
-                \param attr
-                \param outNewNodeId
-                \return true on success
-            */
-            bool
-            addReferenceTypeNode(
-                NodeId  &requestedNewNodeId,
-                NodeId  &parentNodeId,
-                NodeId  &referenceTypeId,
-                QualifiedName &browseName,
-                ReferenceTypeAttributes &attr,
-                NodeId &outNewNodeId = NodeId::Null) {
-                if (!_client) return false;
-                WriteLock l(_mutex);
-                _lastError = UA_Client_addReferenceTypeNode(_client,
-                                                            requestedNewNodeId,
-                                                            parentNodeId,
-                                                            referenceTypeId,
-                                                            browseName,
-                                                            attr,
-                                                            outNewNodeId.isNull() ? nullptr : outNewNodeId.ref());
-                return lastOK();
-
-            }
-            /*!
-                \brief addDataTypeNode
-                \param requestedNewNodeId
-                \param parentNodeId
-                \param referenceTypeId
-                \param browseName
-                \param attr
-                \param outNewNodeId
-                \return true on success
-            */
-            bool
-            addDataTypeNode(NodeId  &requestedNewNodeId,
-                            NodeId  &parentNodeId,
-                            NodeId  &referenceTypeId,
-                            QualifiedName &browseName,
-                            DataTypeAttributes &attr,
-                            NodeId &outNewNodeId = NodeId::Null) {
-                if (!_client) return false;
-                WriteLock l(_mutex);
-                _lastError = UA_Client_addDataTypeNode(_client,
-                                                       requestedNewNodeId,
-                                                       parentNodeId,
-                                                       referenceTypeId,
-                                                       browseName,
-                                                       attr,
-                                                       outNewNodeId.isNull() ? nullptr : outNewNodeId.ref());
-                return lastOK();
-            }
-            /*!
-                \brief addMethodNode
-                \param requestedNewNodeId
-                \param parentNodeId
-                \param referenceTypeId
-                \param browseName
-                \param attr
-                \param outNewNodeId
-                \return true on success
-            */
-            bool
-            addMethodNode(NodeId  &requestedNewNodeId,
-                          NodeId  &parentNodeId,
-                          NodeId  &referenceTypeId,
-                          QualifiedName &browseName,
-                          MethodAttributes &attr,
-                          NodeId &outNewNodeId = NodeId::Null) {
-                if (!_client) return false;
-                WriteLock l(_mutex);
-                _lastError = UA_Client_addMethodNode(_client,
-                                                     requestedNewNodeId,
-                                                     parentNodeId,
-                                                     referenceTypeId,
-                                                     browseName,
-                                                     attr,
-                                                     outNewNodeId.isNull() ? nullptr : outNewNodeId.ref());
-                return lastOK();
-            }
-
-
-            /*!
-                \brief addProperty
-                \param parent
-                \param key
-                \param value
-                \param nodeId
-                \param newNode
-                \return true on success
-            */
-            bool addProperty(NodeId &parent,
-                             const std::string &key,
-                             Variant &value,
-                             NodeId &nodeId,
-                             NodeId &newNode = NodeId::Null, int nameSpaceIndex = 0);
-
-            //
-            // Async services
-            //
-            /*!
-                \brief asyncServiceCallback
-                \param client
-                \param userdata
-                \param requestId
-                \param response
-                \param responseType
-            */
-            static void asyncServiceCallback(UA_Client *client, void *userdata,
-                                             UA_UInt32 requestId, void *response,
-                                             const UA_DataType *responseType);
-
-            /*!
-                \brief asyncService
-                \param userdata
-                \param requestId
-                \param response
-                \param responseType
-            */
-            virtual void asyncService(void * /*userdata*/, UA_UInt32 /*requestId*/, void * /*response*/,
-                                      const UA_DataType * /*responseType*/) {}
-            /*!
-                \brief historicalIterator
-                \return
-            */
-            virtual bool historicalIterator(const NodeId &/*node*/, UA_Boolean /*moreDataAvailable*/,const UA_ExtensionObject &/*data*/) {
-                return false;
-            }
-            /*!
-                \brief historicalIteratorCallback
-                \param client
-                \param nodeId
-                \param moreDataAvailable
-                \param data
-                \param callbackContext
-                \return
-            */
-            static UA_Boolean historicalIteratorCallback(UA_Client *client, const UA_NodeId *nodeId,   UA_Boolean moreDataAvailable,
-                                                         const UA_ExtensionObject *data, void *callbackContext) {
-                if (callbackContext && nodeId && data) {
-                    Client *p = (Client *)callbackContext;
-                    NodeId n(*nodeId);
-                    return (p->historicalIterator(n, moreDataAvailable,*data)) ? UA_TRUE : UA_FALSE;
-                }
-                return UA_FALSE;
-            }
-
-
-            /*!
-                \brief historyReadRaw
-                \param n
-                \param startTime
-                \param endTime
-                \param numValuesPerNode
-                \param indexRange
-                \param returnBounds
-                \param timestampsToReturn
-                \return
-            */
-            bool  historyReadRaw(const NodeId &n, UA_DateTime startTime, UA_DateTime endTime,
-                                 unsigned numValuesPerNode, const UA_String &indexRange = UA_STRING_NULL, bool returnBounds = false,
-                                 UA_TimestampsToReturn timestampsToReturn = UA_TIMESTAMPSTORETURN_BOTH) {
-                _lastError = UA_Client_HistoryRead_raw(_client, n.constRef(), historicalIteratorCallback,startTime, endTime,
-                                                       indexRange, returnBounds ? UA_TRUE : UA_FALSE, (UA_UInt32) numValuesPerNode,
-                                                       timestampsToReturn, this);
-                return lastOK();
-            }
-            /*!
-                \brief historyUpdateInsert
-                \param n
-                \param value
-                \return
-            */
-            bool historyUpdateInsert(const NodeId &n, const UA_DataValue &value)  {
-
-                _lastError =   UA_Client_HistoryUpdate_insert(_client, n.constRef(), const_cast<UA_DataValue *>(&value));
-                return lastOK();
-            }
-            /*!
-                \brief historyUpdateReplace
-                \param n
-                \param value
-                \return
-            */
-            bool historyUpdateReplace(const NodeId &n, const UA_DataValue &value) {
-
-                _lastError = UA_Client_HistoryUpdate_replace(_client, n.constRef(), const_cast<UA_DataValue *>(&value));
-                return lastOK();
-            }
-            /*!
-                \brief historyUpdateUpdate
-                \param n
-                \param value
-                \return
-            */
-            bool historyUpdateUpdate(const NodeId &n, const UA_DataValue &value) {
-
-                _lastError = UA_Client_HistoryUpdate_update(_client, n.constRef(), const_cast<UA_DataValue *>(&value));
-                return lastOK();
-            }
-            /*!
-                \brief historyUpdateDeleteRaw
-                \param n
-                \param startTimestamp
-                \param endTimestamp
-                \return
-            */
-            bool historyUpdateDeleteRaw(const NodeId &n, UA_DateTime startTimestamp, UA_DateTime endTimestamp) {
-                _lastError = UA_Client_HistoryUpdate_deleteRaw(_client, n.constRef(), startTimestamp, endTimestamp);
-                return lastOK();
-            }
-
-    };
-
-
-
-}
-
-#endif // OPEN62541CLIENT_H
->>>>>>> db4dc9f1
+#endif // OPEN62541CLIENT_H