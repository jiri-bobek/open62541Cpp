<<<<<<< HEAD
﻿#ifndef HISTORYDATABASE_H
#define HISTORYDATABASE_H
/*
    Copyright (C) 2017 -  B. J. Hill

    This file is part of open62541 C++ classes. open62541 C++ classes are free software: you can
    redistribute it and/or modify it under the terms of the Mozilla Public
    License v2.0 as stated in the LICENSE file provided with open62541.

    open62541 C++ classes are distributed in the hope that it will be useful, but WITHOUT ANY
    WARRANTY; without even the implied warranty of MERCHANTABILITY or FITNESS FOR
    A PARTICULAR PURPOSE.
*/

#ifndef OPEN62541SERVER_H
#include "open62541server.h"
#endif

namespace Open62541 {

class Server;

/**
 * The HistoryDataGathering class
 * Wrap the Historian classes in C++
 * probably the memory database will be all that is needed most of the time
 */
class HistoryDataGathering {
public:
    /**
     * Helper struct aggregating common call-backs arguments
     */
    struct Context {
        Server& server;
        NodeId  sessionId;
        void*   sessionContext = nullptr;
        NodeId  nodeId;

        /**
         * Constructor with empty session.
         * @param server of the historian node.
         * @param pNode historian node.
         */
        Context(UA_Server* pServer, const UA_NodeId* pNode = nullptr)
            : server(*Server::findServer(pServer))
            , nodeId(*pNode) {}

    }; // HistoryDataGathering::Context struct

private:
    UA_HistoryDataGathering m_gathering;

    // Static callbacks
    static void _deleteMembers(UA_HistoryDataGathering* gathering);

    /**
     * This function registers a node for the gathering of historical data.
     * @param server is the server the node lives in.
     * @param hdgContext is the context of the UA_HistoryDataGathering.
     * @param nodeId is the id of the node to register.
     * @param setting contains the gathering settings for the node to register.
     */
    static UA_StatusCode _registerNodeId(
        UA_Server*                          server,
        void*                               hdgContext,
        const UA_NodeId*                    nodeId,
        const UA_HistorizingNodeIdSettings  setting);

    /**
     * This function stops polling a node for value changes.
     * @param server is the server the node lives in.
     * @param hdgContext is the context of the UA_HistoryDataGathering.
     * @param nodeId is the id of the node for which polling shall be stopped.
     * @param setting contains the gathering settings for the node.
     */
    static UA_StatusCode _stopPoll(
        UA_Server*          server,
        void*               hdgContext,
        const UA_NodeId*    nodeId);

    /**
     * This function starts polling a node for value changes.
     * @param server is the server the node lives in.
     * @param hdgContext is the context of the UA_HistoryDataGathering.
     * @param nodeId is the id of the node for which polling shall be started.
     */
    static UA_StatusCode _startPoll(
        UA_Server*       server,
        void*            hdgContext,
        const UA_NodeId* nodeId);

    /**
     * This function modifies the gathering settings for a node.
     * @param server is the server the node lives in.
     * @param hdgContext is the context of the UA_HistoryDataGathering.
     * @param nodeId is the id of the node for which gathering shall be modified.
     * @param setting contains the new gathering settings for the node.
     */
    static UA_Boolean _updateNodeIdSetting(
        UA_Server*                          server,
        void*                               hdgContext,
        const UA_NodeId*                    nodeId,
        const UA_HistorizingNodeIdSettings  setting);

    /**
     * Returns the gathering settings for a node.
     * @param server is the server the node lives in.
     * @param hdgContext is the context of the UA_HistoryDataGathering.
     * @param nodeId is the id of the node for which the gathering settings shall be retrieved.
     */
    static const UA_HistorizingNodeIdSettings* _getHistorizingSetting(
        UA_Server*          server,
        void*               hdgContext,
        const UA_NodeId*    nodeId);

    /** Sets a DataValue for a node in the historical data storage.
     * @param server is the server the node lives in.
     * @param hdgContext is the context of the UA_HistoryDataGathering.
     * @param sessionId and sessionContext identify the session which wants to set this value.
     * @param nodeId is the id of the node for which a value shall be set.
     * @param historizing is the historizing flag of the node identified by nodeId.
     * @param value is the value to set in the history data storage.
     */
    static void _setValue(
        UA_Server*          server,
        void*               hdgContext,
        const UA_NodeId*    sessionId,
        void*               sessionContext,
        const UA_NodeId*    nodeId,
        UA_Boolean          historizing,
        const UA_DataValue* value);

public:
    /**
     * HistoryDataGathering
     * @param initialNodeIdStoreSize
     */
    HistoryDataGathering() = default;

    virtual ~HistoryDataGathering() { deleteMembers(); }

    /**
     * setDefault
     * map to default historian memory
     * @param initialStoreSize
     */
    void setDefault(size_t initialStoreSize = 100) {
        m_gathering = UA_HistoryDataGathering_Default(initialStoreSize);
    }

    /**
     * initialise all members of _gathering. Map call-backs to class methods
     */
    void initialise();

    /**
     * @return a reference to the underlying UA_HistoryDataGathering
     */
    UA_HistoryDataGathering& gathering() { return m_gathering; }

    /**
     * Hook called during destruction, permitting to customized the destructor.
     * @Warning Must not throw exception.
     */
    virtual void deleteMembers() {}

    /**
     * This function registers a node for the gathering of historical data.
     * Hook customizing _registerNodeId() call-back.
     * @param context is the context of the UA_HistoryDataGathering.
     * @param setting contains the gathering settings for the node to register.
     */
    virtual UA_StatusCode registerNodeId(Context& context, UA_HistorizingNodeIdSettings setting) {
        return 0;
    }

    /**
     * This function stops polling a node for value changes.
     * Hook customizing _stopPoll() call-back.
     * @param context is the context of the UA_HistoryDataGathering.
     * @param setting contains the gathering settings for the node.
     */
    virtual UA_StatusCode stopPoll(Context& context) {
        return UA_STATUSCODE_GOOD;
    }

    /**
     * This function starts polling a node for value changes.
     * Hook customizing _startPoll() call-back.
     * @param context is the context of the UA_HistoryDataGathering.
     */
    virtual UA_StatusCode startPoll(Context& context) {
        return UA_STATUSCODE_GOOD;
    }

    /**
     * This function modifies the gathering settings for a node.
     * Hook customizing _updateNodeIdSetting() call-back.
     * @param context is the context of the UA_HistoryDataGathering.
     * @param setting contains the new gathering settings for the node.
     */
    virtual UA_Boolean updateNodeIdSetting(Context& context, UA_HistorizingNodeIdSettings setting) {
        return UA_FALSE;
    }

    /**
     * Returns the gathering settings for a node.
     * Hook customizing _getHistorizingSetting() call-back.
     * @param context is the context of the UA_HistoryDataGathering.
     */
    virtual const UA_HistorizingNodeIdSettings* getHistorizingSetting(Context& context) {
        return nullptr;
    }

    /**
     * Sets a DataValue for a node in the historical data storage.
     * Hook customizing _setValue() call-back.
     * @param context is the context of the UA_HistoryDataGathering.
     * @param historizing is the historizing flag of the node identified by nodeId.
     * @param value is the value to set in the history data storage.
     */
    virtual void setValue(
        Context&            context,
        UA_Boolean          historizing,
        const UA_DataValue* value) {}
};

/**
 * The HistoryDataBackend class
 * This is the historian storage database
 */
class HistoryDataBackend {
public:
    /**
    * Helper struct aggregating common call-backs arguments.
    */
    struct Context {
        Server& server;
        NodeId  sessionId;
        void*   sessionContext;
        NodeId  nodeId;

        /**
         * Call back context common to most call backs.
         * move common bits into one structure so we can simplify calls and maybe do extra magic
         * @param pServer
         * @param pSessionId
         * @param pSessionContext
         * @param pNode
         */
        Context(
            UA_Server*       pServer,
            const UA_NodeId* pNodeSession,
            void*            pSessionContext,
            const UA_NodeId* pNode)
            : server(*Server::findServer(pServer))
            , sessionId(*pNodeSession)
            , sessionContext(pSessionContext)
            , nodeId(*pNode) {}
    }; // HistoryDataBackend::Context class

private:
    UA_HistoryDataBackend m_database; /**< the database structure */

    // Define the callbacks
    static void _deleteMembers(UA_HistoryDataBackend* backend);

    /**
     * Call-back setting a DataValue for a node in the historical data storage.
     * @param server is the server the node lives in.
     * @param hdbContext is the context of the UA_HistoryDataBackend.
     * @param sessionId and sessionContext identify the session that wants to read historical data.
     * @param sessionContext the session context.
     * @param nodeId is the node for which the value shall be stored.
     * @param historizing is the historizing flag of the node identified by nodeId.
     * @param value is the value which shall be stored.
     * If sessionId is NULL, the historizing flag is invalid and must not be used.
     * @return UA_STATUSCODE_GOOD on success.
     */
    static UA_StatusCode _serverSetHistoryData(
        UA_Server*          server,
        void*               hdbContext,
        const UA_NodeId*    sessionId,
        void*               sessionContext,
        const UA_NodeId*    nodeId,
        UA_Boolean          historizing,
        const UA_DataValue* value);

    /**
     * Call-back returning the history data of a given node.
     * It is the high level interface for the ReadRaw operation.
     * Set it to NULL if you use the low level API for your plug-in.
     * It should be used if the low level interface does not suite your database.
     * It is more complex to implement the high level interface but it also provide more freedom.
     * If you implement it, then set all low level API function pointer to NULL.
     *
     * @param server is the server the node lives in.
     * @param hdbContext is the context of the UA_HistoryDataBackend.
     * @param sessionId identify the session that wants to read historical data.
     * @param sessionContext the session context.
     * @param backend is the HistoryDataBackend whose storage is to be queried.
     * @param start is the start time of the HistoryRead request.
     * @param end is the end time of the HistoryRead request.
     * @param nodeId id of the node for which historical data is requested.
     * @param maxSizePerResponse is the maximum number of items per response
     *        the server can provide.
     * @param numValuesPerNode is the maximum number of items per response
     *        the client wants to receive.
     * @param returnBounds determines if the client wants to receive bounding values.
     * @param timestampsToReturn contains the time stamps the client is interested in.
     * @param range is the numeric range the client wants to read.
     * @param releaseContinuationPoints determines if the continuation points
     *        shall be released.
     * @param continuationPoint is the continuation point the client wants to release
     *        or start from.
     * @param outContinuationPoint is the continuation point that gets passed to the
     *        client by the HistoryRead service.
     * @param result contains the result history data that gets passed to the client.
     * @return UA_STATUSCODE_GOOD on success.
    */
    static  UA_StatusCode _getHistoryData(
        UA_Server*              server,
        const UA_NodeId*        sessionId,
        void*                   sessionContext,
        const UA_HistoryDataBackend* backend,
        const UA_DateTime       start,
        const UA_DateTime       end,
        const UA_NodeId*        nodeId,
        size_t                  maxSizePerResponse,
        UA_UInt32               numValuesPerNode,
        UA_Boolean              returnBounds,
        UA_TimestampsToReturn   timestampsToReturn,
        UA_NumericRange         range,
        UA_Boolean              releaseContinuationPoints,
        const UA_ByteString*    continuationPoint,
        UA_ByteString*          outContinuationPoint,
        UA_HistoryData*         result);

    /**
     * Call-back returning the index of a value in the database matching given criteria.
     * It is part of the low level HistoryRead API.
     *
     * @param server is the server the node lives in.
     * @param hdbContext is the context of the UA_HistoryDataBackend.
     * @param sessionId identify the session that wants to read historical data.
     * @param sessionContext the session context.
     * @param nodeId id of the node for which the matching value shall be found.
     * @param timestamp is the timestamp of the requested index.
     * @param strategy is the matching strategy which shall be applied in finding the index.
     * @return the index of the value matching the strategy's criteria.
     */
    static size_t _getDateTimeMatch(
        UA_Server*          server,
        void*               hdbContext,
        const UA_NodeId*    sessionId,
        void*               sessionContext,
        const UA_NodeId*    nodeId,
        const UA_DateTime   timestamp,
        const MatchStrategy strategy);

    /**
     * Call-back returning the index of the element after the last valid entry
     * in the database of given node.
     * It is part of the low level HistoryRead API.
     *
     * @param server is the server the node lives in.
     * @param hdbContext is the context of the UA_HistoryDataBackend.
     * @param sessionId identify the session that wants to read historical data.
     * @param sessionContext the session context.
     * @param nodeId id of the node for which the end of storage shall be returned.
     * @return the index of the element after the last valid entry in the database
     *         of the given node.
     */
    static size_t _getEnd(
        UA_Server*          server,
        void*               hdbContext,
        const UA_NodeId*    sessionId,
        void*               sessionContext,
        const UA_NodeId*    nodeId);

    /**
     * Call-back returning the index of the last element in the database for a node.
     * It is part of the low level HistoryRead API.
     *
     * @param server is the server the node lives in.
     * @param hdbContext is the context of the UA_HistoryDataBackend.
     * @param sessionId identify the session that wants to read historical data.
     * @param sessionContext the session context.
     * @param nodeId id of the node for which the index of the last element
     *        shall be returned.
     * @return the index of the last element in the database for the node
     */
    static size_t _lastIndex(
        UA_Server*          server,
        void*               hdbContext,
        const UA_NodeId*    sessionId,
        void*               sessionContext,
        const UA_NodeId*    nodeId);

    /**
     * Call-back returning the index of the first element in the database for a node.
     * It is part of the low level HistoryRead API.
     *
     * @param server is the server the node lives in.
     * @param hdbContext is the context of the UA_HistoryDataBackend.
     * @param sessionId identify the session that wants to read historical data.
     * @param sessionContext the session context.
     * @param nodeId id of the node for which the index of the first
     *        element shall be returned.
     * @return the index of the first element in the database for the node.
     */
    static size_t _firstIndex(
        UA_Server*          server,
        void*               hdbContext,
        const UA_NodeId*    sessionId,
        void*               sessionContext,
        const UA_NodeId*    nodeId);

    /**
     * Call-back returning the number of elements between startIndex and endIndex including both.
     * It is part of the low level HistoryRead API.
     *
     * @param server is the server the node lives in.
     * @param hdbContext is the context of the UA_HistoryDataBackend.
     * @param sessionId identify the session that wants to read historical data.
     * @param sessionContext the session context.
     * @param nodeId id of the node for which the number of elements shall be returned.
     * @param startIndex is the index of the first element in the range.
     * @param endIndex is the index of the last element in the range.
     * @return the number of elements between startIndex and endIndex including both.
     */
    static size_t _resultSize(
        UA_Server*          server,
        void*               hdbContext,
        const UA_NodeId*    sessionId,
        void*               sessionContext,
        const UA_NodeId*    nodeId,
        size_t              startIndex,
        size_t              endIndex);

    /**
     * Call-back copying data values inside a certain range into a buffer.
     * It is part of the low level HistoryRead API.
     *
     * @param server is the server the node lives in.
     * @param hdbContext is the context of the UA_HistoryDataBackend.
     * @param sessionId identify the session that wants to read historical data.
     * @param sessionContext the session context.
     * @param nodeId id of the node for which the data values shall be copied.
     * @param startIndex is the index of the first value in the range.
     * @param endIndex is the index of the last value in the range.
     * @param reverse determines if the values shall be copied in reverse order.
     * @param valueSize is the maximal number of data values to copy.
     * @param range is the numeric range which shall be copied for every data value.
     * @param releaseContinuationPoints determines if the continuation points shall be released.
     * @param continuationPoint is a continuation point the client wants to release or start from.
     * @param outContinuationPoint is a continuation point which will be passed to the client.
     * @param providedValues contains the number of values that were copied.
     * @param values contains the values that have been copied from the database.
     * @return UA_STATUSCODE_GOOD on success.
     */
    static UA_StatusCode _copyDataValues(
        UA_Server*          server,
        void*               hdbContext,
        const UA_NodeId*    sessionId,
        void*               sessionContext,
        const UA_NodeId*    nodeId,
        size_t              startIndex,
        size_t              endIndex,
        UA_Boolean          reverse,
        size_t              valueSize,
        UA_NumericRange     range,
        UA_Boolean          releaseContinuationPoints,
        const UA_ByteString* continuationPoint,
        UA_ByteString*      outContinuationPoint,
        size_t*             providedValues,
        UA_DataValue*       values);

    /**
     * Call-back returning the data value stored at a certain index in the database.
     * It is part of the low level HistoryRead API.
     *
     * @param server is the server the node lives in.
     * @param hdbContext is the context of the UA_HistoryDataBackend.
     * @param sessionId identify the session that wants to read historical data.
     * @param sessionContext the session context.
     * @param nodeId id of the node for which the data value shall be returned.
     * @param index is the index in the database for which the data value is requested.
     * @return the data value stored at a certain index in the database.
     */
    static const UA_DataValue* _getDataValue(
        UA_Server*          server,
        void*               hdbContext,
        const UA_NodeId*    sessionId,
        void*               sessionContext,
        const UA_NodeId*    nodeId,
        size_t              index);

    /**
     * Call-back returning UA_TRUE if the backend supports returning bounding values for a node.
     * It is mandatory.
     *
     * @param server is the server the node lives in.
     * @param hdbContext is the context of the UA_HistoryDataBackend.
     * @param sessionId identify the session that wants to read historical data.
     * @param sessionContext the session context.
     * @param nodeId id of the node to test.
     * @return UA_TRUE if the backend supports returning bounding values for the node
     */
    static UA_Boolean _boundSupported(
        UA_Server*       server,
        void*            hdbContext,
        const UA_NodeId* sessionId,
        void*            sessionContext,
        const UA_NodeId* nodeId);

    /**
     * Call-back returning UA_TRUE if the backend supports returning the
     * requested timestamps for a given node.
     * It is mandatory.
     *
     * @param server is the server the node lives in.
     * @param hdbContext is the context of the UA_HistoryDataBackend.
     * @param sessionId identify the session that wants to read historical data.
     * @param sessionContext the session context.
     * @param nodeId id of the node for which the capability to return
     *        certain timestamps shall be queried.
     * @return UA_TRUE if the backend supports returning the requested timestamps for the node
     */
    static UA_Boolean _timestampsToReturnSupported(
        UA_Server*                  server,
        void*                       hdbContext,
        const UA_NodeId*            sessionId,
        void*                       sessionContext,
        const UA_NodeId*            nodeId,
        const UA_TimestampsToReturn timestampsToReturn);

    /**
     * Call-back inserting a data value in a given node.
     * 
     * @param server is the server the node lives in.
     * @param hdbContext is the context of the UA_HistoryDataBackend.
     * @param sessionId identify the session that wants to read historical data.
     * @param sessionContext the session context.
     * @param nodeId id of the node to modify.
     * @param value data value to insert.
     * @return UA_STATUSCODE_GOOD on success.
     */
    static UA_StatusCode _insertDataValue(
        UA_Server*          server,
        void*               hdbContext,
        const UA_NodeId*    sessionId,
        void*               sessionContext,
        const UA_NodeId*    nodeId,
        const UA_DataValue* value);

    /**
     * Call-back replacing the data value of a given node. Time stamp modify?
     *
     * @param server is the server the node lives in.
     * @param hdbContext is the context of the UA_HistoryDataBackend.
     * @param sessionId identify the session that wants to read historical data.
     * @param sessionContext the session context.
     * @param nodeId id of the node to modify.
     * @param value new data value.
     * @return UA_STATUSCODE_GOOD on success.
     */
    static  UA_StatusCode _replaceDataValue(
        UA_Server*          server,
        void*               hdbContext,
        const UA_NodeId*    sessionId,
        void*               sessionContext,
        const UA_NodeId*    nodeId,
        const UA_DataValue* value);

    /**
     * Call-back updating the data value of a given node. Time stamps not modify?
     *
     * @param server is the server the node lives in.
     * @param hdbContext is the context of the UA_HistoryDataBackend.
     * @param sessionId identify the session that wants to read historical data.
     * @param sessionContext the session context.
     * @param nodeId id of the node to modify.
     * @param value new data value.
     * @return UA_STATUSCODE_GOOD on success.
     */
    static UA_StatusCode _updateDataValue(
        UA_Server*          server,
        void*               hdbContext,
        const UA_NodeId*    sessionId,
        void*               sessionContext,
        const UA_NodeId*    nodeId,
        const UA_DataValue* value);

    /**
     * Call-back removing a node's data values in a given timestamp range.
     *
     * @param server is the server the node lives in.
     * @param hdbContext is the context of the UA_HistoryDataBackend.
     * @param sessionId identify the session that wants to read historical data.
     * @param sessionContext the session context.
     * @param nodeId id of the node to modify.
     * @param startTimestamp first timestamp in the range, included.
     * @param endTimestamp last timestamp in the range, included.
     * @return UA_STATUSCODE_GOOD on success.
     */
    static UA_StatusCode _removeDataValue(
        UA_Server*          server,
        void*               hdbContext,
        const UA_NodeId*    sessionId,
        void*               sessionContext,
        const UA_NodeId*    nodeId,
        UA_DateTime         startTimestamp,
        UA_DateTime         endTimestamp);

public:
    HistoryDataBackend() {
        memset(&m_database, 0, sizeof(m_database));
    }

    void setMemory(size_t nodes = 100, size_t size = 1000000) {
        m_database = UA_HistoryDataBackend_Memory(nodes, size);
    }

    /**
     * initialise to use class methods
     */
    void initialise();

    /**
     * Destructor
     */
    virtual ~HistoryDataBackend()       { deleteMembers(); }

    /** Return the underlying UA_HistoryDataBackend object. */
    UA_HistoryDataBackend& database()   { return m_database; }

    /**
     * Destroy managed members.
     * Hook customizing the _deleteMembers() call-back and the destructor.
     */
    virtual void deleteMembers()        {}

    /**
     * Sets a DataValue for a node in the historical data storage.
     * Hook customizing the _serverSetHistoryData() call-back part of the low level HistoryRead API.
     * Do nothing by default.
     *
     * @param context is the context of the UA_HistoryDataBackend.
     * @param historizing is the historizing flag of the node identified by nodeId.
     *        If sessionId is NULL, the historizing flag is invalid and must not be used.
     * @param value is the value which shall be stored.
     * @return UA_STATUSCODE_GOOD on success.
     */
    virtual  UA_StatusCode serverSetHistoryData(
        Context&            context,
        bool                historizing,
        const UA_DataValue* value) {
        return UA_STATUSCODE_GOOD;
    }

    /**
     * Retrieve the History Data of a given node in the historical data storage.
     * Hook customizing _getHistoryData(), the high level HistoryRead API call-back.
     * Do nothing by default.
     *
     * @param context is the context of the UA_HistoryDataBackend.
     * @param start is the start time of the HistoryRead request.
     * @param end is the end time of the HistoryRead request.
     * @param nodeId is the id of the node for which historical data is requested.
     * @param maxSizePerResponse is the maximum number of items per response the server can provide.
     * @param numValuesPerNode is the maximum number of items per response the client wants to receive.
     * @param returnBounds determines if the client wants to receive bounding values.
     * @param timestampsToReturn specify which time stamps the client is interested in; device, server or both.
     * @param range is the numeric range the client wants to read.
     * @param releaseContinuationPoints determines if the continuation points shall be released.
     * @param continuationPoint is the continuation point the client wants to release or start from.
     * @param outContinuationPoint is the continuation point that gets passed to the
     *        client by the HistoryRead service.
     * @param result contains the result history data that gets passed to the client.
     * @return UA_STATUSCODE_GOOD on success.
     */
    virtual UA_StatusCode getHistoryData(
        Context&            context,
        const UA_DateTime   start,
        const UA_DateTime   end,
        size_t              maxSizePerResponse,
        UA_UInt32           numValuesPerNode,
        UA_Boolean          returnBounds,
        UA_TimestampsToReturn timestampsToReturn,
        UA_NumericRange     range,
        UA_Boolean          releaseContinuationPoints,
        std::string&        continuationPoint,
        std::string&        outContinuationPoint,
        UA_HistoryData*     result) {
        return UA_STATUSCODE_GOOD;
    }

    /**
     * Returns the index of a value in the database which matches certain criteria.
     * Hook customizing the _getDateTimeMatch() call-back part of the low level HistoryRead API.
     * Do nothing by default.
     *
     * server is the server the node lives in.
     * @param context is the context of the UA_HistoryDataBackend.
     * @param timestamp is the timestamp of the requested index.
     * @param strategy is the matching strategy which shall be applied in finding the index.
     */
    virtual size_t getDateTimeMatch(
        Context&            context,
        const UA_DateTime   timestamp,
        const MatchStrategy strategy) {
        return 0;
    }

    /**
     * Returns the index of the element after the last valid entry 
     * in the database for a node.
     * Hook customizing the _getEnd() call-back part of the low level HistoryRead API.
     * Do nothing by default.
     *
     * @param server is the server the node lives in.
     * @param hdbContext is the context of the UA_HistoryDataBackend.
     * @param sessionId and sessionContext identify the session that wants to read historical data.
     * @param nodeId is the id of the node for which the end of storage shall be returned.
     */
    virtual size_t getEnd(Context& hdbContext) {
        return 0;
    }
    
    /**
     * Returns the index of the last element in the database for a node.
     * Hook customizing the _lastIndex() call-back part of the low level HistoryRead API.
     * Do nothing by default.
     *
     * @param hdbContext is the context of the UA_HistoryDataBackend.
     * @return the index of the last element in the database for a node.
     */
    virtual size_t lastIndex(Context& hdbContext) {
        return 0;
    }

    /**
     * Returns the index of the first element in the database for a node.
     * Hook customizing the _firstIndex() call-back part of the low level HistoryRead API.
     * Do nothing by default.
     *
     * @param hdbContext is the context of the UA_HistoryDataBackend.
     * @return the index of the first element in the database for a node.
     */
    virtual size_t firstIndex(Context& hdbContext) {
        return 0;
    }
    
    /**
     * Returns the number of elements between startIndex and endIndex including both.
     * Hook customizing the _resultSize() call-back part of the low level HistoryRead API.
     * Do nothing by default.
     *
     * @param hdbContext is the context of the UA_HistoryDataBackend.
     * @param startIndex is the index of the first element in the range.
     * @param endIndex is the index of the last element in the range.
     * @return the number of elements between startIndex and endIndex including both.
     */
    virtual size_t resultSize(Context& hdbContext, size_t startIndex, size_t endIndex) {
        return 0;
    }

    /**
     * Copies data values inside a certain range into a buffer.
     * Hook customizing the _copyDataValues() call-back part of the low level HistoryRead API.
     * Do nothing by default.
     *
     * @param context is the context of the UA_HistoryDataBackend.
     * @param startIndex is the index of the first value in the range.
     * @param endIndex is the index of the last value in the range.
     * @param reverse determines if the values shall be copied in reverse order.
     * @param valueSize is the maximal number of data values to copy.
     * @param range is the numeric range which shall be copied for every data value.
     * @param releaseContinuationPoints determines if the continuation points shall be released.
     * @param continuationPoint is a continuation point the client wants to release or start from.
     * @param outContinuationPoint is a continuation point which will be passed to the client.
     * @param providedValues contains the number of values that were copied.
     * @param values contains the values that have been copied from the database.
     * @return UA_STATUSCODE_GOOD on success.
     */
    virtual UA_StatusCode copyDataValues(
        Context&        context,
        size_t          startIndex,
        size_t          endIndex,
        UA_Boolean      reverse,
        size_t          valueSize,
        UA_NumericRange range,
        UA_Boolean      releaseContinuationPoints,
        std::string&    in,
        std::string&    out,
        size_t*         providedValues,
        UA_DataValue*   values) {
        return UA_STATUSCODE_GOOD;
    }

    /**
     * Returns the data value stored at a certain index in the database.
     * Hook customizing the _getDataValue() call-back part of the low level HistoryRead API.
     * Do nothing by default.
     *
     * @param context is the context of the UA_HistoryDataBackend.
     * @param index is the index in the database for which the data value is requested.
     * @return a pointer on the found DataValue.
     */
    virtual const UA_DataValue* getDataValue(Context& context, size_t index) {
        return nullptr;
    }

    /**
     * Returns UA_TRUE if the backend supports returning bounding
     * values for a node.
     * Hook customizing the mandatory _boundSupported() call-back.
     * Do nothing by default.
     *
     * @param context is the context of the UA_HistoryDataBackend.
     * @return UA_TRUE if the backend supports returning bounding, UA_FALSE otherwise.
     */
    virtual UA_Boolean boundSupported(Context& context) {
        return UA_FALSE;
    }

    /**
     * Returns UA_TRUE if the backend supports returning the
     * requested timestamps for a node.
     * Hook customizing the mandatory _timestampsToReturnSupported() call-back.
     * Do nothing by default.
     *
     * @param context is the context of the UA_HistoryDataBackend.
     * @param sessionId and sessionContext identify the session that wants to read historical data.
     * @param nodeId is the id of the node for which the capability
     *        to return certain timestamps shall be queried.
     */
    virtual UA_Boolean timestampsToReturnSupported(Context& context, UA_TimestampsToReturn timestampsToReturn) {
        return UA_FALSE;
    }

    /**
     * Insert a data value in a given node.
     * Hook customizing the _insertDataValue() call-back.
     * Do nothing by default.
     *
     * @param context is the context of the UA_HistoryDataBackend.
     * @param value data value to insert.
     * @return UA_STATUSCODE_GOOD on success.
     */
    virtual UA_StatusCode insertDataValue(Context& context, const UA_DataValue* value) {
        return UA_STATUSCODE_GOOD;
    }

    /**
     * Replace the data value of a given node. Time stamp modified?
     * Hook customizing the _replaceDataValue() call-back.
     * Do nothing by default.
     *
     * @param context is the context of the UA_HistoryDataBackend.
     * @param value new data value.
     * @return UA_STATUSCODE_GOOD on success.
     */
    virtual UA_StatusCode replaceDataValue(Context& context, const UA_DataValue* value) {
        return UA_STATUSCODE_GOOD;
    }

    /**
     * Update the data value of a given node. Time stamps not modified?
     * Hook customizing the _updateDataValue() call-back.
     * Do nothing by default.
     *
     * @param context is the context of the UA_HistoryDataBackend.
     * @param value new data value.
     * @return UA_STATUSCODE_GOOD on success.
     */
    virtual UA_StatusCode updateDataValue(Context& context, const UA_DataValue* value) {
        return UA_STATUSCODE_GOOD;
    }

    /**
     * Remove data values of node in a given timestamp range.
     * Hook customizing the _removeDataValue() call-back.
     * Do nothing by default.
     *
     * @param context is the context of the UA_HistoryDataBackend.
     * @param startTimestamp first timestamp in the range, included.
     * @param endTimestamp last timestamp in the range, included.
     * @return UA_STATUSCODE_GOOD on success.
     */
    virtual UA_StatusCode removeDataValue(
        Context&    context,
        UA_DateTime startTimestamp,
        UA_DateTime endTimestamp) {
        return UA_STATUSCODE_GOOD;
    }
};

/**
 * The HistoryDatabase class
 * This is the historian storage database
 */
class HistoryDatabase {
    /**
    * Helper struct aggregating common call-backs arguments.
    */
    struct Context {
        Server& server;
        NodeId  sessionId;
        void*   sessionContext;
        NodeId  nodeId;
        
        /**
         * HistoryDatabase::Context
         * @param s
         * @param sId
         * @param sContext
         * @param nId
         */
        Context(
            UA_Server*          pServer,
            const UA_NodeId*    pSessionNode,
            void*               pSessionContext,
            const UA_NodeId*    pNode)
            : server(*Server::findServer(pServer))
            , sessionId(*pSessionNode)
            , sessionContext(pSessionContext)
            , nodeId(*pNode) {}
    }; // HistoryDatabase::Context class

    UA_HistoryDatabase m_database;

    static void _deleteMembers(UA_HistoryDatabase* hdb);

    /**
     * Call-back called when a nodes value is set.
     * Use this to insert data into your database(s) if polling is not suitable
     * and you need to get all data changes.
     * Set it to NULL if you do not need it.
     *
     * @param server is the server this node lives in.
     * @param hdbContext is the context of the UA_HistoryDatabase.
     * @param sessionId identify the session which set this value.
     * @param sessionContext the session context.
     * @param nodeId is the node id for which data was set.
     * @param historizing is the nodes boolean flag for historizing
     * @param value is the new value.
     */
    static void _setValue(
        UA_Server*          server,
        void*               hdbContext,
        const UA_NodeId*    sessionId,
        void*               sessionContext,
        const UA_NodeId*    nodeId,
        UA_Boolean          historizing,
        const UA_DataValue* value);

    /**
     * Call-back called if a history read is requested with isRawReadModified set to false.
     * Setting it to NULL will result in a response with status
     * code UA_STATUSCODE_BADHISTORYOPERATIONUNSUPPORTED.
     *
     * @param server is the server this node lives in.
     * @param hdbContext is the context of the UA_HistoryDatabase.
     * @param sessionId identify the session which set this value.
     * @param sessionContext the session context.
     * @param requestHeader, historyReadDetails, timestampsToReturn, releaseContinuationPoints
     * @param nodesToReadSize and nodesToRead is the requested data from the client. It
     *        is from the request object.
     * @param response the response to fill for the client. If the request is ok, there
     *        is no need to use it. Use this to set status codes other than
     *        "Good" or other data. You find an already allocated
     *        UA_HistoryReadResult array with an UA_HistoryData object in the
     *        extension object in the size of nodesToReadSize. If you are not
     *        willing to return data, you have to delete the results array,
     *        set it to NULL and set the resultsSize to 0. Do not access
     *        historyData after that.
     * @param historyData is a proper typed pointer array pointing in the
     *        UA_HistoryReadResult extension object. use this to provide
     *        result data to the client. Index in the array is the same as
     *        in nodesToRead and the UA_HistoryReadResult array.
     */
    static void _readRaw(
        UA_Server*                      server,
        void*                           hdbContext,
        const UA_NodeId*                sessionId,
        void*                           sessionContext,
        const UA_RequestHeader*         requestHeader,
        const UA_ReadRawModifiedDetails* historyReadDetails,
        UA_TimestampsToReturn           timestampsToReturn,
        UA_Boolean                      releaseContinuationPoints,
        size_t                          nodesToReadSize,
        const UA_HistoryReadValueId*    nodesToRead,
        UA_HistoryReadResponse*         response,
        UA_HistoryData* const* const    historyData);
    
    /**
     * Call-back called when a nodes value is updated.
     *
     * @param server is the server this node lives in.
     * @param hdbContext is the context of the UA_HistoryDatabase.
     * @param sessionId identify the session which set this value.
     * @param sessionContext the details context.
     * @param requestHeader header for a server request
     * @param details specify the how the update must is done.
     *        specify the node affected.
     *        specify the type of operation (insert, replace, update, remove).
     *        specify an array of affected historical values.
     * @param result return an error code + an error and error details
     *        for each updated value split in 2 arrays.
     */
    static void _updateData(
        UA_Server*                  server,
        void*                       hdbContext,
        const UA_NodeId*            sessionId,
        void*                       sessionContext,
        const UA_RequestHeader*     requestHeader,
        const UA_UpdateDataDetails* details,
        UA_HistoryUpdateResult*     result);

    /**
     * Call-back called when a nodes isDeleteModified flag is modified.
     *
     * @param server is the server this node lives in.
     * @param hdbContext is the context of the UA_HistoryDatabase.
     * @param sessionId identify the session which set this value.
     * @param sessionContext the details context.
     * @param requestHeader header for a server request
     * @param details specify the how the update must be done.
     *        specify the node affected.
     *        specify the the value of the isDeleteModified flag.
     *        specify a timestamp range.
     * @param result return an error code + an error and error details
     *        for each updated value split in 2 arrays.
     */
    static void _deleteRawModified(
        UA_Server*              server,
        void*                   hdbContext,
        const UA_NodeId*        sessionId,
        void*                   sessionContext,
        const UA_RequestHeader* requestHeader,
        const UA_DeleteRawModifiedDetails* details,
        UA_HistoryUpdateResult* result);


public:
    HistoryDatabase()               = default;
    virtual ~HistoryDatabase()      = default;

    UA_HistoryDatabase& database()  { return m_database; }
    virtual void deleteMembers()    {}

    /**
    * initialise to use class methods
    */
    void initialise();

    /**
     * Hook called when a node's Data Value is set.
     * Use this to insert data into your database(s) if polling is not suitable
     * and you need to get all data changes.
     * Set it to NULL if you do not need it.
     * Do nothing by default.
     *
     * @param context is the context of the UA_HistoryDatabase.
     * @param historizing is the nodes boolean flag for historizing
     * @param value is the new value.
     */
    virtual void setValue(
        Context &           context,
        UA_Boolean          historizing,
        const UA_DataValue* value)  {}

    /**
     * Hook called if a history read is requested with isRawReadModified set to false.
     * Setting it to NULL will result in a response with error code
     * UA_STATUSCODE_BADHISTORYOPERATIONUNSUPPORTED.
     * Do nothing by default.
     *
     * @param context is the context of the UA_HistoryDatabase.
     * @param requestHeader, historyReadDetails, timestampsToReturn, releaseContinuationPoints
     * @param nodesToReadSize and nodesToRead is the requested data from the client. It
     *        is from the request object.
     * @param response the response to fill for the client. If the request is ok, there
     *        is no need to use it. Use this to set status codes other than
     *        "Good" or other data. You find an already allocated
     *        UA_HistoryReadResult array with an UA_HistoryData object in the
     *        extension object in the size of nodesToReadSize. If you are not
     *        willing to return data, you have to delete the results array,
     *        set it to NULL and set the resultsSize to 0. Do not access
     *        historyData after that.
     * @param historyData is a proper typed pointer array pointing in the
     *        UA_HistoryReadResult extension object. use this to provide
     *        result data to the client. Index in the array is the same as
     *        in nodesToRead and the UA_HistoryReadResult array.
     */
    virtual void readRaw(
        Context&                        context,
        const UA_RequestHeader*         requestHeader,
        const UA_ReadRawModifiedDetails* historyReadDetails,
        UA_TimestampsToReturn           timestampsToReturn,
        UA_Boolean                      releaseContinuationPoints,
        size_t                          nodesToReadSize,
        const UA_HistoryReadValueId*    nodesToRead,
        UA_HistoryReadResponse*         response,
        UA_HistoryData* const* const    historyData) {
    }
    
    /**
     * Hook called when a nodes value is updated.
     * Do nothing by default.
     *
     * @param context is the context of the UA_HistoryDatabase.
     * @param requestHeader header for a server request
     * @param details specify the how the update must is done.
     *        specify the node affected.
     *        specify the type of operation (insert, replace, update, remove).
     *        specify an array of affected historical values.
     * @param result return an error code + an error and error details
     *        for each updated value split in 2 arrays.
     */
    virtual void updateData(
        Context&                    context,
        const UA_RequestHeader*     requestHeader,
        const UA_UpdateDataDetails* details,
        UA_HistoryUpdateResult*     result) {
    }
    
    /**
     * Hook called when a nodes isDeleteModified flag is modified.
     * Do nothing by default.
     *
     * @param context is the context of the UA_HistoryDatabase.
     * @param requestHeader header for a server request
     * @param details specify the how the update must be done.
     *        specify the node affected.
     *        specify the the value of the isDeleteModified flag.
     *        specify a timestamp range.
     * @param result return an error code + an error and error details
     *        for each updated value split in 2 arrays.
     */
    virtual void deleteRawModified(
        Context&                    context,
        const UA_RequestHeader*     requestHeader,
        const UA_DeleteRawModifiedDetails* details,
        UA_HistoryUpdateResult*     result) {
    }

    /*  Add more function pointer here.
        For example for read_event, read_modified, read_processed, read_at_time */
};

/**
 * The Historian class
 * Base class - the C++ abstractions shallow copy the database, backend and gathering structs
 * The C++ abstractions need to have a life time longer than the server
 * This aggregation is used to set the historian on nodes
 */
class Historian {
protected:
    // the parts
    UA_HistoryDatabase      m_database;
    UA_HistoryDataBackend   m_backend;
    UA_HistoryDataGathering m_gathering;

public:
    Historian();

    virtual ~Historian();

    // accessors
    UA_HistoryDatabase&         database()  { return m_database; }
    UA_HistoryDataGathering&    gathering() { return m_gathering; }
    UA_HistoryDataBackend&      backend()   { return m_backend; }

    /**
     * Registers a node for the gathering of historical data.
     * The values will be stored when a node is updated via write service.
     * @param nodeId id of the node to register.
     * @param server is the server the node lives in.
     * @param responseSize
     * @param pollInterval duration between 2 data polling in ms. 1s by default.
     * @param context
     * @return true on success
     */
    bool setUpdateNode(
        NodeId& nodeId,
        Server& server,
        size_t  responseSize = 100,
        size_t  pollInterval = 1000,
        void*   context      = nullptr);
    
    /**
     * Registers a node for the gathering of historical data.
     * The value of the node will be read periodically.
     * Values will not be stored if the value is equal to the old value.
     * This is mainly relevant for data source nodes which do not use the write service.
     * @param nodeId id of the node to register.
     * @param server is the server the node lives in.
     * @param responseSize
     * @param pollInterval duration between 2 data polling in ms. 1s by default.
     * @param context
     * @return true on success
     */
    bool setPollNode(
        NodeId& nodeId,
        Server& server,
        size_t  responseSize = 100,
        size_t  pollInterval = 1000,
        void*   context      = nullptr);
    
    /**
     * Registers a node for the gathering of historical data.
     * The user of the api stores the values to the database himself.
     * The api will not store any value to the database.
     * @param nodeId id of the node to register.
     * @param server is the server the node lives in.
     * @param responseSize
     * @param pollInterval duration between 2 data polling in ms. 1s by default.
     * @param context
     * @return true on success
     */
    bool setUserNode(
        NodeId& nodeId,
        Server& server,
        size_t  responseSize = 100,
        size_t  pollInterval = 1000,
        void*   context      = nullptr);
};

/**
 * The MemoryHistorian class
 * This is the provided in memory historian
 */
class MemoryHistorian : public Historian {
public:
    MemoryHistorian(size_t numberNodes = 100, size_t maxValuesPerNode = 100);
    ~MemoryHistorian() = default;
};

} // namespace Open62541

#endif // HISTORYDATABASE_H
=======
﻿#ifndef HISTORYDATABASE_H
#define HISTORYDATABASE_H
/*
    Copyright (C) 2017 -  B. J. Hill

    This file is part of open62541 C++ classes. open62541 C++ classes are free software: you can
    redistribute it and/or modify it under the terms of the Mozilla Public
    License v2.0 as stated in the LICENSE file provided with open62541.

    open62541 C++ classes are distributed in the hope that it will be useful, but WITHOUT ANY
    WARRANTY; without even the implied warranty of MERCHANTABILITY or FITNESS FOR
    A PARTICULAR PURPOSE.
*/


#include "open62541.h"
#include "open62541objects.h"
namespace Open62541 {

    class Server;

    // Wrap the Historian classes in C++
    // probably the memory database will be all that is needed most of the time
    //


    /*!
        \brief The HistoryDataGathering class
    */
    class HistoryDataGathering  {

        public:
            // wrap the standard arg items into a single struct to make life easier
            struct Context {
                Server &server;
                NodeId sessionId;
                void *sessionContext = nullptr;
                NodeId nodeId;
                Context(UA_Server *s, const UA_NodeId *nId = nullptr);

            };
        private:
            //
            UA_HistoryDataGathering _gathering;
            // Static callbacks
            //
            static void _deleteMembers(UA_HistoryDataGathering *gathering) {
                if (gathering && gathering->context) {
                    HistoryDataGathering *p = static_cast<HistoryDataGathering *>(gathering->context);
                    p->deleteMembers();
                }
            }

            /*  This function registers a node for the gathering of historical data.

                server is the server the node lives in.
                hdgContext is the context of the UA_HistoryDataGathering.
                nodeId is the node id of the node to register.
                setting contains the gatering settings for the node to register. */
            static UA_StatusCode _registerNodeId(UA_Server *server, void *hdgContext, const UA_NodeId *nodeId, const UA_HistorizingNodeIdSettings setting) {
                if (hdgContext) {
                    Context c(server, nodeId);
                    HistoryDataGathering *p = static_cast<HistoryDataGathering *>(hdgContext);
                    return p->registerNodeId(c, setting);
                }
                return 0;
            }

            /*  This function stops polling a node for value changes.

                server is the server the node lives in.
                hdgContext is the context of the UA_HistoryDataGathering.
                nodeId is id of the node for which polling shall be stopped.
                setting contains the gatering settings for the node. */
            static UA_StatusCode _stopPoll(UA_Server *server, void *hdgContext, const UA_NodeId *nodeId) {
                if (hdgContext) {
                    Context c(server, nodeId);
                    HistoryDataGathering *p = static_cast<HistoryDataGathering *>(hdgContext);
                    return p->stopPoll(c);
                }
                return 0;
            }

            /*  This function starts polling a node for value changes.

                server is the server the node lives in.
                hdgContext is the context of the UA_HistoryDataGathering.
                nodeId is the id of the node for which polling shall be started. */
            static UA_StatusCode  _startPoll(UA_Server *server, void *hdgContext, const UA_NodeId *nodeId) {
                if (hdgContext) {
                    Context c(server, nodeId);
                    HistoryDataGathering *p = static_cast<HistoryDataGathering *>(hdgContext);
                    return p->startPoll(c);
                }
                return 0;
            }

            /*  This function modifies the gathering settings for a node.

                server is the server the node lives in.
                hdgContext is the context of the UA_HistoryDataGathering.
                nodeId is the node id of the node for which gathering shall be modified.
                setting contains the new gatering settings for the node. */
            static UA_Boolean _updateNodeIdSetting(UA_Server *server, void *hdgContext, const UA_NodeId *nodeId,
                                                   const UA_HistorizingNodeIdSettings setting) {
                if (hdgContext) {
                    Context c(server, nodeId);
                    HistoryDataGathering *p = static_cast<HistoryDataGathering *>(hdgContext);
                    return p->updateNodeIdSetting(c, setting);
                }
                return 0;

            }

            /*  Returns the gathering settings for a node.

                server is the server the node lives in.
                hdgContext is the context of the UA_HistoryDataGathering.
                nodeId is the node id of the node for which the gathering settings shall
                      be retrieved. */
           static  const UA_HistorizingNodeIdSettings *_getHistorizingSetting(UA_Server *server, void *hdgContext, const UA_NodeId *nodeId) {
                if (hdgContext) {
                    Context c(server, nodeId);
                    HistoryDataGathering *p = static_cast<HistoryDataGathering *>(hdgContext);
                    return p->getHistorizingSetting(c);
                }
                return 0;
            }

            /*  Sets a DataValue for a node in the historical data storage.

                server is the server the node lives in.
                hdgContext is the context of the UA_HistoryDataGathering.
                sessionId and sessionContext identify the session which wants to set this value.
                nodeId is the node id of the node for which a value shall be set.
                historizing is the historizing flag of the node identified by nodeId.
                value is the value to set in the history data storage. */
            static void _setValue(UA_Server *server, void *hdgContext, const UA_NodeId *sessionId, void *sessionContext,
                                  const UA_NodeId *nodeId,                    UA_Boolean historizing,
                           const UA_DataValue *value) {
                if (hdgContext) {
                    Context c(server, nodeId);
                    c.sessionContext = sessionContext;
                    if (sessionId) c.sessionId.assignFrom(*sessionId);
                    HistoryDataGathering *p = static_cast<HistoryDataGathering *>(hdgContext);
                    return p->setValue(c,historizing, value);
                }
            }




        public:
            /*!
                \brief HistoryDataGathering
                \param initialNodeIdStoreSize
            */
            HistoryDataGathering() {
            }

            virtual ~HistoryDataGathering() {
                deleteMembers();
            }
            /*!
                \brief setDefault
                \param initialNodeIdStoreSize
            */
            void setDefault(size_t initialNodeIdStoreSize = 100) {
                _gathering = UA_HistoryDataGathering_Default(initialNodeIdStoreSize); // map to default memory historian
            }
            /*!
                \brief initialise
                map to class methods
            */
            void initialise() {
                _gathering.registerNodeId = _registerNodeId;
                _gathering.deleteMembers = _deleteMembers;
                _gathering.getHistorizingSetting = _getHistorizingSetting;
                _gathering.setValue = _setValue;
                _gathering.startPoll = _startPoll;
                _gathering.stopPoll = _stopPoll;
                _gathering.updateNodeIdSetting = _updateNodeIdSetting;
                _gathering.context = this;
            }
            /*!
                \brief gathering
                \return
            */
            UA_HistoryDataGathering &gathering() {
                return _gathering;
            }
            /*!
                \brief deleteMembers
            */
            virtual void deleteMembers() {}

            /*  This function registers a node for the gathering of historical data.

                server is the server the node lives in.
                hdgContext is the context of the UA_HistoryDataGathering.
                nodeId is the node id of the node to register.
                setting contains the gatering settings for the node to register. */
            virtual UA_StatusCode registerNodeId(Context &/*c*/, const UA_HistorizingNodeIdSettings /*setting*/) {
                return 0;
            }

            /*  This function stops polling a node for value changes.

                server is the server the node lives in.
                hdgContext is the context of the UA_HistoryDataGathering.
                nodeId is id of the node for which polling shall be stopped.
                setting contains the gatering settings for the node. */
            virtual UA_StatusCode stopPoll(Context &/*c*/) {
                return UA_STATUSCODE_GOOD;
            }

            /*  This function starts polling a node for value changes.

                server is the server the node lives in.
                hdgContext is the context of the UA_HistoryDataGathering.
                nodeId is the id of the node for which polling shall be started. */
            virtual UA_StatusCode startPoll(Context &/*c*/) {
                return UA_STATUSCODE_GOOD;
            }

            /*  This function modifies the gathering settings for a node.

                server is the server the node lives in.
                hdgContext is the context of the UA_HistoryDataGathering.
                nodeId is the node id of the node for which gathering shall be modified.
                setting contains the new gatering settings for the node. */
            virtual UA_Boolean updateNodeIdSetting(Context &/*c*/, const UA_HistorizingNodeIdSettings /*setting*/) {
                return UA_FALSE;
            }

            /*  Returns the gathering settings for a node.

                server is the server the node lives in.
                hdgContext is the context of the UA_HistoryDataGathering.
                nodeId is the node id of the node for which the gathering settings shall
                      be retrieved. */
            virtual const UA_HistorizingNodeIdSettings *getHistorizingSetting(Context &/*c*/) {
                return nullptr;
            }

            /*  Sets a DataValue for a node in the historical data storage.

                server is the server the node lives in.
                hdgContext is the context of the UA_HistoryDataGathering.
                sessionId and sessionContext identify the session which wants to set this value.
                nodeId is the node id of the node for which a value shall be set.
                historizing is the historizing flag of the node identified by nodeId.
                value is the value to set in the history data storage. */
            virtual void setValue(Context &/*c*/, UA_Boolean historizing, const UA_DataValue* /*value*/) {}
    };




    /*!
        \brief The HistoryDatabase class
        This is the historian storage database
    */
    class HistoryDataBackend {
        public:
            // Call back context common to most call backs - move common bits into one structure so we can simplify calls
            // and maybe do extra magic
            //
            struct Context {
                Server &server;
                NodeId sessionId;
                void *sessionContext;
                NodeId nodeId;
                Context(UA_Server *s, const UA_NodeId *sId,  void *sContext, const UA_NodeId *nId);
            };
        private:
            UA_HistoryDataBackend _database; // the database structure
            //
            // Define the callbacks
            static void _deleteMembers(UA_HistoryDataBackend *backend) {
                if (backend && backend->context)
                {
                    HistoryDataBackend *p = static_cast<HistoryDataBackend *>(backend->context);
                    p->deleteMembers(); // destructor close handles etc
                }
            }

            /*!
                \brief _serverSetHistoryData
                \param server
                \param hdbContext
                \param sessionId
                \param sessionContext
                \param nodeId
                \param historizing
                \param value
                \return
            */
            static UA_StatusCode _serverSetHistoryData(UA_Server *server,
                                                       void *hdbContext,
                                                       const UA_NodeId *sessionId,
                                                       void *sessionContext,
                                                       const UA_NodeId *nodeId,
                                                       UA_Boolean historizing,
                                                       const UA_DataValue *value) {
                if (hdbContext && sessionId)
                {
                    Context c(server, sessionId, sessionContext, nodeId);
                    HistoryDataBackend *p = static_cast<HistoryDataBackend *>(hdbContext);
                    return p->serverSetHistoryData(c, historizing, value);

                }

                return UA_STATUSCODE_GOOD; // ignore

            }

            static  UA_StatusCode _getHistoryData(UA_Server *server,
                                                  const UA_NodeId *sessionId,
                                                  void *sessionContext,
                                                  const UA_HistoryDataBackend *backend,
                                                  const UA_DateTime start,
                                                  const UA_DateTime end,
                                                  const UA_NodeId *nodeId,
                                                  size_t maxSizePerResponse,
                                                  UA_UInt32 numValuesPerNode,
                                                  UA_Boolean returnBounds,
                                                  UA_TimestampsToReturn timestampsToReturn,
                                                  UA_NumericRange range,
                                                  UA_Boolean releaseContinuationPoints,
                                                  const UA_ByteString *continuationPoint,
                                                  UA_ByteString *outContinuationPoint,
                                                  UA_HistoryData *result) {
                if (backend && backend->context) {
                    Context c(server, sessionId, sessionContext, nodeId);
                    HistoryDataBackend *p = static_cast<HistoryDataBackend *>(backend->context);
                    std::string in = fromByteString(*(const_cast<UA_ByteString *>(continuationPoint)));
                    std::string out;

                    UA_StatusCode ret =  p->getHistoryData(c, start, end,
                                                           maxSizePerResponse, numValuesPerNode, returnBounds,
                                                           timestampsToReturn, range, releaseContinuationPoints,
                                                           in, out,  result);
                    *outContinuationPoint =  UA_BYTESTRING(const_cast<char *>(out.c_str()));
                    return ret;
                }
                return UA_STATUSCODE_GOOD; // ignore
            }
            //
            /*!
                \brief _getDateTimeMatch
                \param server
                \param hdbContext
                \param sessionId
                \param sessionContext
                \param nodeId
                \param timestamp
                \param strategy
                \return
            */
            static size_t _getDateTimeMatch(UA_Server *server,
                                            void *hdbContext,
                                            const UA_NodeId *sessionId,
                                            void *sessionContext,
                                            const UA_NodeId *nodeId,
                                            const UA_DateTime timestamp,
                                            const MatchStrategy strategy) {
                if (hdbContext && sessionId)
                {
                    Context c(server, sessionId, sessionContext, nodeId);
                    HistoryDataBackend *p = static_cast<HistoryDataBackend *>(hdbContext);
                    return p->getDateTimeMatch(c, timestamp,  strategy);
                }
                return 0;
            }


            /*!
                \brief _getEnd
                \param server
                \param hdbContext
                \param sessionId
                \param sessionContext
                \param nodeId
                \return
            */
            static size_t _getEnd(UA_Server *server,
                                  void *hdbContext,
                                  const UA_NodeId *sessionId,
                                  void *sessionContext,
                                  const UA_NodeId *nodeId) {
                if (hdbContext && sessionId)
                {
                    Context c(server, sessionId, sessionContext, nodeId);
                    HistoryDataBackend *p = static_cast<HistoryDataBackend *>(hdbContext);
                    return p->getEnd(c);
                }
                return 0;
            }
            /*!
                \brief _lastIndex
                \param server
                \param hdbContext
                \param sessionId
                \param sessionContext
                \param nodeId
                \return
            */
            static size_t _lastIndex(UA_Server *server,
                                     void *hdbContext,
                                     const UA_NodeId *sessionId,
                                     void *sessionContext,
                                     const UA_NodeId *nodeId) {
                if (hdbContext && sessionId)
                {

                    Context c(server, sessionId, sessionContext, nodeId);
                    HistoryDataBackend *p = static_cast<HistoryDataBackend *>(hdbContext);
                    return p->lastIndex(c);
                }
                return 0;
            }

            /*!
                \brief _firstIndex
                \param server
                \param hdbContext
                \param sessionId
                \param sessionContext
                \param nodeId
                \return
            */
            static size_t _firstIndex(UA_Server *server,
                                      void *hdbContext,
                                      const UA_NodeId *sessionId,
                                      void *sessionContext,
                                      const UA_NodeId *nodeId) {
                if (hdbContext && sessionId)
                {
                    Context c(server, sessionId, sessionContext, nodeId);
                    HistoryDataBackend *p = static_cast<HistoryDataBackend *>(hdbContext);
                    return p->firstIndex(c);
                }
                return 0;
            }

            /*!
                \brief _resultSize
                \param server
                \param hdbContext
                \param sessionId
                \param sessionContext
                \param nodeId
                \param startIndex
                \param endIndex
                \return
            */
            static size_t _resultSize(UA_Server *server,
                               void *hdbContext,
                               const UA_NodeId *sessionId,
                               void *sessionContext,
                               const UA_NodeId *nodeId,
                               size_t startIndex,
                               size_t endIndex) {
                if (hdbContext && sessionId)
                {
                    Context c(server, sessionId, sessionContext, nodeId);
                    HistoryDataBackend *p = static_cast<HistoryDataBackend *>(hdbContext);
                    return p->resultSize(c, startIndex, endIndex);
                }
                return 0;

            }

            /*!
                \brief _copyDataValues
                \param server
                \param hdbContext
                \param sessionId
                \param sessionContext
                \param nodeId
                \param startIndex
                \param endIndex
                \param reverse
                \param valueSize
                \param range
                \param releaseContinuationPoints
                \param continuationPoint
                \param outContinuationPoint
                \param providedValues
                \param values
                \return
            */
            static UA_StatusCode _copyDataValues(UA_Server *server,
                                                 void *hdbContext,
                                                 const UA_NodeId *sessionId,
                                                 void *sessionContext,
                                                 const UA_NodeId *nodeId,
                                                 size_t startIndex,
                                                 size_t endIndex,
                                                 UA_Boolean reverse,
                                                 size_t valueSize,
                                                 UA_NumericRange range,
                                                 UA_Boolean releaseContinuationPoints,
                                                 const UA_ByteString *continuationPoint,
                                                 UA_ByteString *outContinuationPoint,
                                                 size_t *providedValues,
                                                 UA_DataValue *values) {
                if (hdbContext && sessionId)
                {
                    Context c(server, sessionId, sessionContext, nodeId);
                    HistoryDataBackend *p = static_cast<HistoryDataBackend *>(hdbContext);
                    std::string in = fromByteString(*(const_cast<UA_ByteString *>(continuationPoint)));
                    std::string out;
                    UA_StatusCode ret =  p->copyDataValues(c,
                                                           startIndex,
                                                           endIndex,
                                                           reverse,
                                                           valueSize,
                                                           range,
                                                           releaseContinuationPoints,
                                                           in,
                                                           out,
                                                           providedValues,
                                                           values);
                    *outContinuationPoint =  UA_BYTESTRING(const_cast<char *>(out.c_str()));
                    return ret;
                }
                return 0;

            }


            /*!
                \brief _getDataValue
                \param server
                \param hdbContext
                \param sessionId
                \param sessionContext
                \param nodeId
                \param index
                \return
            */
            static const UA_DataValue *_getDataValue(UA_Server *server,
                                                     void *hdbContext,
                                                     const UA_NodeId *sessionId,
                                                     void *sessionContext,
                                                     const UA_NodeId *nodeId,
                                                     size_t index) {
                if (hdbContext && sessionId)
                {
                    Context c(server, sessionId, sessionContext, nodeId);
                    HistoryDataBackend *p = static_cast<HistoryDataBackend *>(hdbContext);
                    return p->getDataValue(c, index);
                }
                return nullptr;
            }


            static UA_Boolean _boundSupported(UA_Server *server,
                                              void *hdbContext,
                                              const UA_NodeId *sessionId,
                                              void *sessionContext,
                                              const UA_NodeId *nodeId) {
                if (hdbContext && sessionId)
                {
                    Context c(server, sessionId, sessionContext, nodeId);
                    HistoryDataBackend *p = static_cast<HistoryDataBackend *>(hdbContext);
                    return p->boundSupported(c);
                }
                return UA_FALSE;
            }


            static UA_Boolean _timestampsToReturnSupported(UA_Server *server,
                                                           void *hdbContext,
                                                           const UA_NodeId *sessionId,
                                                           void *sessionContext,
                                                           const UA_NodeId *nodeId,
                                                           const UA_TimestampsToReturn timestampsToReturn) {
                if (hdbContext && sessionId)
                {
                    Context c(server, sessionId, sessionContext, nodeId);
                    HistoryDataBackend *p = static_cast<HistoryDataBackend *>(hdbContext);
                    return p->timestampsToReturnSupported(c,  timestampsToReturn);
                }
                return UA_FALSE;

            }


            static UA_StatusCode _insertDataValue(UA_Server *server,
                                                  void *hdbContext,
                                                  const UA_NodeId *sessionId,
                                                  void *sessionContext,
                                                  const UA_NodeId *nodeId,
                                                  const UA_DataValue *value) {
                if (hdbContext && sessionId)
                {
                    Context c(server, sessionId, sessionContext, nodeId);
                    HistoryDataBackend *p = static_cast<HistoryDataBackend *>(hdbContext);
                    return p->insertDataValue(c, value);
                }
                return 0;

            }
            static  UA_StatusCode
            _replaceDataValue(UA_Server *server,
                              void *hdbContext,
                              const UA_NodeId *sessionId,
                              void *sessionContext,
                              const UA_NodeId *nodeId,
                              const UA_DataValue *value) {
                if (hdbContext && sessionId)
                {
                    Context c(server, sessionId, sessionContext, nodeId);
                    HistoryDataBackend *p = static_cast<HistoryDataBackend *>(hdbContext);
                    return p->replaceDataValue(c,  value);
                }
                return 0;

            }
            static UA_StatusCode _updateDataValue(UA_Server *server,
                                                  void *hdbContext,
                                                  const UA_NodeId *sessionId,
                                                  void *sessionContext,
                                                  const UA_NodeId *nodeId,
                                                  const UA_DataValue *value) {
                if (hdbContext && sessionId)
                {
                    Context c(server, sessionId, sessionContext, nodeId);
                    HistoryDataBackend *p = static_cast<HistoryDataBackend *>(hdbContext);
                    return p->updateDataValue(c,  value);
                }
                return 0;

            }
            /*!
                \brief _removeDataValue
                \param server
                \param hdbContext
                \param sessionId
                \param sessionContext
                \param nodeId
                \param startTimestamp
                \param endTimestamp
                \return
            */
            static UA_StatusCode _removeDataValue(UA_Server *server,
                                                  void *hdbContext,
                                                  const UA_NodeId *sessionId,
                                                  void *sessionContext,
                                                  const UA_NodeId *nodeId,
                                                  UA_DateTime startTimestamp,
                                                  UA_DateTime endTimestamp) {
                if (hdbContext && sessionId)
                {
                    Context c(server, sessionId, sessionContext, nodeId);
                    HistoryDataBackend *p = static_cast<HistoryDataBackend *>(hdbContext);
                    return p->removeDataValue(c,  startTimestamp, endTimestamp);
                }
                return 0;
            }
            //
        public:

            HistoryDataBackend() {
                memset(&_database, 0, sizeof(_database));
            }

            void setMemory(size_t nodes = 100, size_t size = 1000000) {
                _database = UA_HistoryDataBackend_Memory(nodes, size);
            }

            /*!
                \brief initialise to use class methods
            */
            void initialise() {
                memset(&_database, 0, sizeof(_database));
                _database.context = this;
                // set up the static callback methods
                _database.boundSupported = _boundSupported;
                _database.copyDataValues = _copyDataValues;
                _database.deleteMembers = _deleteMembers;
                _database.firstIndex = _firstIndex;
                _database.getDataValue = _getDataValue;
                _database.getDateTimeMatch = _getDateTimeMatch;
                _database.getEnd = _getEnd;
                _database.getHistoryData = _getHistoryData;
                _database.insertDataValue = _insertDataValue;
                _database.lastIndex = _lastIndex;
                _database.removeDataValue = _removeDataValue;
                _database.replaceDataValue = _replaceDataValue;
                _database.resultSize = _resultSize;
                _database.serverSetHistoryData = _serverSetHistoryData;
                _database.timestampsToReturnSupported = _timestampsToReturnSupported;
                _database.updateDataValue = _updateDataValue;

            }
            /*!
                \brief ~HistoryDatabase
            */

            virtual ~HistoryDataBackend() {
                deleteMembers(); // clean up
            }

            UA_HistoryDataBackend &database() {
                return _database;
            }

            /*!
                \brief deleteMembers
            */
            virtual void deleteMembers() {

            }


            /*  This function sets a DataValue for a node in the historical data storage.

                server is the server the node lives in.
                hdbContext is the context of the UA_HistoryDataBackend.
                sessionId and sessionContext identify the session that wants to read historical data.
                nodeId is the node for which the value shall be stored.
                value is the value which shall be stored.
                historizing is the historizing flag of the node identified by nodeId.
                If sessionId is NULL, the historizing flag is invalid and must not be used. */
            virtual  UA_StatusCode serverSetHistoryData(Context &/*c*/, bool /*historizing*/, const UA_DataValue* /*value*/) {
                return UA_STATUSCODE_GOOD;
            }

            /*  This function is the high level interface for the ReadRaw operation. Set
                it to NULL if you use the low level API for your plugin. It should be
                used if the low level interface does not suite your database. It is more
                complex to implement the high level interface but it also provide more
                freedom. If you implement this, then set all low level api function
                pointer to NULL.

                server is the server the node lives in.
                hdbContext is the context of the UA_HistoryDataBackend.
                sessionId and sessionContext identify the session that wants to read historical data.
                backend is the HistoryDataBackend whose storage is to be queried.
                start is the start time of the HistoryRead request.
                end is the end time of the HistoryRead request.
                nodeId is the node id of the node for which historical data is requested.
                maxSizePerResponse is the maximum number of items per response the server can provide.
                numValuesPerNode is the maximum number of items per response the client wants to receive.
                returnBounds determines if the client wants to receive bounding values.
                timestampsToReturn contains the time stamps the client is interested in.
                range is the numeric range the client wants to read.
                releaseContinuationPoints determines if the continuation points shall be released.
                continuationPoint is the continuation point the client wants to release or start from.
                outContinuationPoint is the continuation point that gets passed to the
                                    client by the HistoryRead service.
                result contains the result histoy data that gets passed to the client. */
            virtual UA_StatusCode getHistoryData(Context &/*c*/,
                                                 const UA_DateTime /*start*/,
                                                 const UA_DateTime /*end*/,
                                                 size_t /*maxSizePerResponse*/,
                                                 UA_UInt32 /*numValuesPerNode*/,
                                                 UA_Boolean /*returnBounds*/,
                                                 UA_TimestampsToReturn /*timestampsToReturn*/,
                                                 UA_NumericRange /*range*/,
                                                 UA_Boolean /*releaseContinuationPoints*/,
                                                 std::string &/*continuationPoint*/,
                                                 std::string &/*outContinuationPoint*/,
                                                 UA_HistoryData* /*result*/) {
                return UA_STATUSCODE_GOOD;
            }

            /*  This function is part of the low level HistoryRead API. It returns the
                index of a value in the database which matches certain criteria.

                server is the server the node lives in.
                hdbContext is the context of the UA_HistoryDataBackend.
                sessionId and sessionContext identify the session that wants to read historical data.
                nodeId is the node id of the node for which the matching value shall be found.
                timestamp is the timestamp of the requested index.
                strategy is the matching strategy which shall be applied in finding the index. */
            virtual size_t getDateTimeMatch(Context &c, const UA_DateTime /*timestamp*/, const MatchStrategy /*strategy*/) {
                return 0;
            }

            /*  This function is part of the low level HistoryRead API. It returns the
                index of the element after the last valid entry in the database for a
                node.

                server is the server the node lives in.
                hdbContext is the context of the UA_HistoryDataBackend.
                sessionId and sessionContext identify the session that wants to read historical data.
                nodeId is the node id of the node for which the end of storage shall be returned. */
            virtual size_t getEnd(Context &c) {
                return 0;
            }

            /*  This function is part of the low level HistoryRead API. It returns the
                index of the last element in the database for a node.

                server is the server the node lives in.
                hdbContext is the context of the UA_HistoryDataBackend.
                sessionId and sessionContext identify the session that wants to read historical data.
                nodeId is the node id of the node for which the index of the last element
                      shall be returned. */
            virtual size_t lastIndex(Context &c) {
                return 0;
            }

            /*  This function is part of the low level HistoryRead API. It returns the
                index of the first element in the database for a node.

                server is the server the node lives in.
                hdbContext is the context of the UA_HistoryDataBackend.
                sessionId and sessionContext identify the session that wants to read historical data.
                nodeId is the node id of the node for which the index of the first
                      element shall be returned. */

            virtual size_t firstIndex(Context &c) {
                return 0;
            }


            /*  This function is part of the low level HistoryRead API. It returns the
                number of elements between startIndex and endIndex including both.

                server is the server the node lives in.
                hdbContext is the context of the UA_HistoryDataBackend.
                sessionId and sessionContext identify the session that wants to read historical data.
                nodeId is the node id of the node for which the number of elements shall be returned.
                startIndex is the index of the first element in the range.
                endIndex is the index of the last element in the range. */
            virtual size_t resultSize(Context &c, size_t /*startIndex*/, size_t /*endIndex*/) {
                return 0;
            }

            /*  This function is part of the low level HistoryRead API. It copies data
                values inside a certain range into a buffer.

                server is the server the node lives in.
                hdbContext is the context of the UA_HistoryDataBackend.
                sessionId and sessionContext identify the session that wants to read historical data.
                nodeId is the node id of the node for which the data values shall be copied.
                startIndex is the index of the first value in the range.
                endIndex is the index of the last value in the range.
                reverse determines if the values shall be copied in reverse order.
                valueSize is the maximal number of data values to copy.
                range is the numeric range which shall be copied for every data value.
                releaseContinuationPoints determines if the continuation points shall be released.
                continuationPoint is a continuation point the client wants to release or start from.
                outContinuationPoint is a continuation point which will be passed to the client.
                providedValues contains the number of values that were copied.
                values contains the values that have been copied from the database. */
            virtual UA_StatusCode copyDataValues(Context &c,
                                                 size_t /*startIndex*/,
                                                 size_t /*endIndex*/,
                                                 UA_Boolean /*reverse*/,
                                                 size_t /*valueSize*/,
                                                 UA_NumericRange /*range*/,
                                                 UA_Boolean /*releaseContinuationPoints*/,
                                                 std::string &/*in*/,
                                                 std::string &/*out*/,
                                                 size_t* /*providedValues*/,
                                                 UA_DataValue* /*values*/) {
                return 0;
            }

            /*  This function is part of the low level HistoryRead API. It returns the
                data value stored at a certain index in the database.

                server is the server the node lives in.
                hdbContext is the context of the UA_HistoryDataBackend.
                sessionId and sessionContext identify the session that wants to read historical data.
                nodeId is the node id of the node for which the data value shall be returned.
                index is the index in the database for which the data value is requested. */
            virtual const UA_DataValue *getDataValue(Context &c, size_t /*index*/) {
                return nullptr;
            }

            /*  This function returns UA_TRUE if the backend supports returning bounding
                values for a node. This function is mandatory.

                server is the server the node lives in.
                hdbContext is the context of the UA_HistoryDataBackend.
                sessionId and sessionContext identify the session that wants to read
                         historical data.
                nodeId is the node id of the node for which the capability to return
                      bounds shall be queried. */
            virtual UA_Boolean boundSupported(Context &/*c*/) {
                return UA_FALSE;
            }

            /*  This function returns UA_TRUE if the backend supports returning the
                requested timestamps for a node. This function is mandatory.

                server is the server the node lives in.
                hdbContext is the context of the UA_HistoryDataBackend.
                sessionId and sessionContext identify the session that wants to read historical data.
                nodeId is the node id of the node for which the capability to return
                      certain timestamps shall be queried. */
            virtual UA_Boolean timestampsToReturnSupported(Context &/*c*/, const UA_TimestampsToReturn /*timestampsToReturn*/) {
                return UA_FALSE;
            }

            /*!
                \brief insertDataValue
                \return
            */
            virtual UA_StatusCode insertDataValue(Context &/*c*/, const UA_DataValue* /*value*/) {
                return 0;
            }
            /*!
                \brief replaceDataValue
                \return
            */
            virtual UA_StatusCode replaceDataValue(Context &/*c*/, const UA_DataValue* /*value*/) {
                return 0;
            }
            /*!
                \brief updateDataValue
                \return
            */
            virtual UA_StatusCode updateDataValue(Context &/*c*/, const UA_DataValue* /*value*/) {
                return 0;
            }
            /*!
                \brief removeDataValue
                \return
            */
            virtual UA_StatusCode removeDataValue(Context &/*c*/, UA_DateTime /*startTimestamp*/, UA_DateTime /*endTimestamp*/) {
                return 0;
            }

    };


    class HistoryDatabase {

            struct Context {
                Server &server;
                NodeId sessionId;
                void *sessionContext;
                NodeId nodeId;
                Context(UA_Server *s, const UA_NodeId *sId,  void *sContext, const UA_NodeId *nId);
            };

            UA_HistoryDatabase _database;
            //
            static void _deleteMembers(UA_HistoryDatabase *hdb) {
                if (hdb && hdb->context) {
                    HistoryDatabase *p = static_cast<HistoryDatabase *>(hdb->context);
                    p->deleteMembers();
                }
            }

            /*  This function will be called when a nodes value is set.
                Use this to insert data into your database(s) if polling is not suitable
                and you need to get all data changes.
                Set it to NULL if you do not need it.

                server is the server this node lives in.
                hdbContext is the context of the UA_HistoryDatabase.
                sessionId and sessionContext identify the session which set this value.
                nodeId is the node id for which data was set.
                historizing is the nodes boolean flag for historizing
                value is the new value. */
            static void _setValue(UA_Server *server, void *hdbContext, const UA_NodeId *sessionId,
                                  void *sessionContext, const UA_NodeId *nodeId,   UA_Boolean historizing,
                                  const UA_DataValue *value) {
                if (hdbContext) {
                    Context c(server, sessionId, sessionContext, nodeId);
                    HistoryDatabase *p = static_cast<HistoryDatabase *>(hdbContext);
                    p->setValue(c, historizing, value);
                }
            }

            /*  This function is called if a history read is requested with
                isRawReadModified set to false. Setting it to NULL will result in a
                response with statuscode UA_STATUSCODE_BADHISTORYOPERATIONUNSUPPORTED.

                server is the server this node lives in.
                hdbContext is the context of the UA_HistoryDatabase.
                sessionId and sessionContext identify the session which set this value.
                requestHeader, historyReadDetails, timestampsToReturn, releaseContinuationPoints
                nodesToReadSize and nodesToRead is the requested data from the client. It
                               is from the request object.
                response the response to fill for the client. If the request is ok, there
                        is no need to use it. Use this to set status codes other than
                        "Good" or other data. You find an already allocated
                        UA_HistoryReadResult array with an UA_HistoryData object in the
                        extension object in the size of nodesToReadSize. If you are not
                        willing to return data, you have to delete the results array,
                        set it to NULL and set the resultsSize to 0. Do not access
                        historyData after that.
                historyData is a proper typed pointer array pointing in the
                           UA_HistoryReadResult extension object. use this to provide
                           result data to the client. Index in the array is the same as
                           in nodesToRead and the UA_HistoryReadResult array. */
            static void _readRaw(UA_Server *server, void *hdbContext, const UA_NodeId *sessionId,
                                 void *sessionContext, const UA_RequestHeader *requestHeader,
                                 const UA_ReadRawModifiedDetails *historyReadDetails,
                                 UA_TimestampsToReturn timestampsToReturn,  UA_Boolean releaseContinuationPoints,
                                 size_t nodesToReadSize, const UA_HistoryReadValueId *nodesToRead,
                                 UA_HistoryReadResponse *response, UA_HistoryData *const *const historyData) {
                if (hdbContext) {
                    Context c(server, sessionId, sessionContext, sessionId);
                    HistoryDatabase *p = static_cast<HistoryDatabase *>(hdbContext);
                    p->readRaw(c, requestHeader, historyReadDetails, timestampsToReturn,  releaseContinuationPoints,
                               nodesToReadSize, nodesToRead, response,  historyData);
                }

            }

            static void _updateData(UA_Server *server,
                                    void *hdbContext,
                                    const UA_NodeId *sessionId,
                                    void *sessionContext,
                                    const UA_RequestHeader *requestHeader,
                                    const UA_UpdateDataDetails *details,
                                    UA_HistoryUpdateResult *result) {
                if (hdbContext) {
                    Context c(server, sessionId, sessionContext, sessionId);
                    HistoryDatabase *p = static_cast<HistoryDatabase *>(hdbContext);
                    p->updateData(c, requestHeader, details, result);
                }

            }

            static void _deleteRawModified(UA_Server *server,
                                           void *hdbContext,
                                           const UA_NodeId *sessionId,
                                           void *sessionContext,
                                           const UA_RequestHeader *requestHeader,
                                           const UA_DeleteRawModifiedDetails *details,
                                           UA_HistoryUpdateResult *result) {
                if (hdbContext) {
                    Context c(server, sessionId, sessionContext, sessionId);
                    HistoryDatabase *p = static_cast<HistoryDatabase *>(hdbContext);
                    p->deleteRawModified(c, requestHeader, details, result);
                }
            }


        public:
            HistoryDatabase() {

            }

            virtual ~HistoryDatabase() {

            }

            UA_HistoryDatabase &database() {
                return _database;
            }

            virtual void deleteMembers() {}

            /*  This function will be called when a nodes value is set.
                Use this to insert data into your database(s) if polling is not suitable
                and you need to get all data changes.
                Set it to NULL if you do not need it.

                server is the server this node lives in.
                hdbContext is the context of the UA_HistoryDatabase.
                sessionId and sessionContext identify the session which set this value.
                nodeId is the node id for which data was set.
                historizing is the nodes boolean flag for historizing
                value is the new value. */
            virtual void setValue(Context & /*c*/, UA_Boolean /*historizing*/, const UA_DataValue* /*value*/) {}

            /*  This function is called if a history read is requested with
                isRawReadModified set to false. Setting it to NULL will result in a
                response with statuscode UA_STATUSCODE_BADHISTORYOPERATIONUNSUPPORTED.

                server is the server this node lives in.
                hdbContext is the context of the UA_HistoryDatabase.
                sessionId and sessionContext identify the session which set this value.
                requestHeader, historyReadDetails, timestampsToReturn, releaseContinuationPoints
                nodesToReadSize and nodesToRead is the requested data from the client. It
                               is from the request object.
                response the response to fill for the client. If the request is ok, there
                        is no need to use it. Use this to set status codes other than
                        "Good" or other data. You find an already allocated
                        UA_HistoryReadResult array with an UA_HistoryData object in the
                        extension object in the size of nodesToReadSize. If you are not
                        willing to return data, you have to delete the results array,
                        set it to NULL and set the resultsSize to 0. Do not access
                        historyData after that.
                historyData is a proper typed pointer array pointing in the
                           UA_HistoryReadResult extension object. use this to provide
                           result data to the client. Index in the array is the same as
                           in nodesToRead and the UA_HistoryReadResult array. */
            virtual void readRaw(Context &/*c*/, const UA_RequestHeader* /*requestHeader*/,  const UA_ReadRawModifiedDetails* /*historyReadDetails*/,
                                 UA_TimestampsToReturn /*timestampsToReturn*/,   UA_Boolean /*releaseContinuationPoints*/, size_t /*nodesToReadSize*/,
                                 const UA_HistoryReadValueId* /*nodesToRead*/, UA_HistoryReadResponse* /*response*/, UA_HistoryData *const *const /*historyData*/) {

            }

            virtual void updateData(Context &/*c*/, const UA_RequestHeader* /*requestHeader*/, const UA_UpdateDataDetails* /*details*/,
                                    UA_HistoryUpdateResult* /*result*/) {

            }

            virtual void deleteRawModified(Context &/*c*/, const UA_RequestHeader* /*requestHeader*/,
                                           const UA_DeleteRawModifiedDetails* /*details*/, UA_HistoryUpdateResult* /*result*/) {

            }

            /*  Add more function pointer here.
                For example for read_event, read_modified, read_processed, read_at_time */
    };



    /*!
        \brief The Historian class
        Base class - the C++ abstractions shallow copy the database, backend and gathering structs
        The C++ abstractions need to have a life time loger than the server
        This agregation is used to set the historian on nodes
    */

    class Historian {
        protected:
            // the parts
            UA_HistoryDatabase _database;
            UA_HistoryDataBackend _backend;
            UA_HistoryDataGathering _gathering;

        public:
            Historian() {
                memset(&_database, 0, sizeof(_database));
                memset(&_backend, 0, sizeof(_backend));
                memset(&_gathering, 0, sizeof(_gathering));
            }
            virtual ~Historian() {
                if(_backend.context)
                    UA_HistoryDataBackend_Memory_deleteMembers(&_backend);
            }

            // accessors
            UA_HistoryDatabase &database() {
                return _database;
            }
            UA_HistoryDataGathering &gathering() {
                return _gathering;
            }
            UA_HistoryDataBackend &backend() {
                return _backend;
            }

            bool setUpdateNode(NodeId &nodeId, Server &server, size_t responseSize = 100, size_t pollInterval = 1000, void *context = nullptr);
            bool setPollNode(NodeId &nodeId, Server &server, size_t responseSize = 100, size_t pollInterval = 1000, void *context = nullptr);
            bool setUserNode(NodeId &nodeId, Server &server, size_t responseSize = 100, size_t pollInterval = 1000, void *context = nullptr);
    };

    /*!
        \brief The MemoryHistorian class
        This is the provided in memory historian
    */
    class MemoryHistorian : public Historian {
        public:
            MemoryHistorian(size_t numberNodes = 100, size_t maxValuesPerNode = 100) {
                gathering() = UA_HistoryDataGathering_Default(numberNodes);
                database() = UA_HistoryDatabase_default(gathering());
                backend() = UA_HistoryDataBackend_Memory(numberNodes, maxValuesPerNode);
            }
            ~MemoryHistorian() {
            }
    };
}

#endif // HISTORYDATABASE_H
>>>>>>> db4dc9f1
<|MERGE_RESOLUTION|>--- conflicted
+++ resolved
@@ -1,4 +1,3 @@
-<<<<<<< HEAD
 ﻿#ifndef HISTORYDATABASE_H
 #define HISTORYDATABASE_H
 /*
@@ -1242,1178 +1241,4 @@
 
 } // namespace Open62541
 
-#endif // HISTORYDATABASE_H
-=======
-﻿#ifndef HISTORYDATABASE_H
-#define HISTORYDATABASE_H
-/*
-    Copyright (C) 2017 -  B. J. Hill
-
-    This file is part of open62541 C++ classes. open62541 C++ classes are free software: you can
-    redistribute it and/or modify it under the terms of the Mozilla Public
-    License v2.0 as stated in the LICENSE file provided with open62541.
-
-    open62541 C++ classes are distributed in the hope that it will be useful, but WITHOUT ANY
-    WARRANTY; without even the implied warranty of MERCHANTABILITY or FITNESS FOR
-    A PARTICULAR PURPOSE.
-*/
-
-
-#include "open62541.h"
-#include "open62541objects.h"
-namespace Open62541 {
-
-    class Server;
-
-    // Wrap the Historian classes in C++
-    // probably the memory database will be all that is needed most of the time
-    //
-
-
-    /*!
-        \brief The HistoryDataGathering class
-    */
-    class HistoryDataGathering  {
-
-        public:
-            // wrap the standard arg items into a single struct to make life easier
-            struct Context {
-                Server &server;
-                NodeId sessionId;
-                void *sessionContext = nullptr;
-                NodeId nodeId;
-                Context(UA_Server *s, const UA_NodeId *nId = nullptr);
-
-            };
-        private:
-            //
-            UA_HistoryDataGathering _gathering;
-            // Static callbacks
-            //
-            static void _deleteMembers(UA_HistoryDataGathering *gathering) {
-                if (gathering && gathering->context) {
-                    HistoryDataGathering *p = static_cast<HistoryDataGathering *>(gathering->context);
-                    p->deleteMembers();
-                }
-            }
-
-            /*  This function registers a node for the gathering of historical data.
-
-                server is the server the node lives in.
-                hdgContext is the context of the UA_HistoryDataGathering.
-                nodeId is the node id of the node to register.
-                setting contains the gatering settings for the node to register. */
-            static UA_StatusCode _registerNodeId(UA_Server *server, void *hdgContext, const UA_NodeId *nodeId, const UA_HistorizingNodeIdSettings setting) {
-                if (hdgContext) {
-                    Context c(server, nodeId);
-                    HistoryDataGathering *p = static_cast<HistoryDataGathering *>(hdgContext);
-                    return p->registerNodeId(c, setting);
-                }
-                return 0;
-            }
-
-            /*  This function stops polling a node for value changes.
-
-                server is the server the node lives in.
-                hdgContext is the context of the UA_HistoryDataGathering.
-                nodeId is id of the node for which polling shall be stopped.
-                setting contains the gatering settings for the node. */
-            static UA_StatusCode _stopPoll(UA_Server *server, void *hdgContext, const UA_NodeId *nodeId) {
-                if (hdgContext) {
-                    Context c(server, nodeId);
-                    HistoryDataGathering *p = static_cast<HistoryDataGathering *>(hdgContext);
-                    return p->stopPoll(c);
-                }
-                return 0;
-            }
-
-            /*  This function starts polling a node for value changes.
-
-                server is the server the node lives in.
-                hdgContext is the context of the UA_HistoryDataGathering.
-                nodeId is the id of the node for which polling shall be started. */
-            static UA_StatusCode  _startPoll(UA_Server *server, void *hdgContext, const UA_NodeId *nodeId) {
-                if (hdgContext) {
-                    Context c(server, nodeId);
-                    HistoryDataGathering *p = static_cast<HistoryDataGathering *>(hdgContext);
-                    return p->startPoll(c);
-                }
-                return 0;
-            }
-
-            /*  This function modifies the gathering settings for a node.
-
-                server is the server the node lives in.
-                hdgContext is the context of the UA_HistoryDataGathering.
-                nodeId is the node id of the node for which gathering shall be modified.
-                setting contains the new gatering settings for the node. */
-            static UA_Boolean _updateNodeIdSetting(UA_Server *server, void *hdgContext, const UA_NodeId *nodeId,
-                                                   const UA_HistorizingNodeIdSettings setting) {
-                if (hdgContext) {
-                    Context c(server, nodeId);
-                    HistoryDataGathering *p = static_cast<HistoryDataGathering *>(hdgContext);
-                    return p->updateNodeIdSetting(c, setting);
-                }
-                return 0;
-
-            }
-
-            /*  Returns the gathering settings for a node.
-
-                server is the server the node lives in.
-                hdgContext is the context of the UA_HistoryDataGathering.
-                nodeId is the node id of the node for which the gathering settings shall
-                      be retrieved. */
-           static  const UA_HistorizingNodeIdSettings *_getHistorizingSetting(UA_Server *server, void *hdgContext, const UA_NodeId *nodeId) {
-                if (hdgContext) {
-                    Context c(server, nodeId);
-                    HistoryDataGathering *p = static_cast<HistoryDataGathering *>(hdgContext);
-                    return p->getHistorizingSetting(c);
-                }
-                return 0;
-            }
-
-            /*  Sets a DataValue for a node in the historical data storage.
-
-                server is the server the node lives in.
-                hdgContext is the context of the UA_HistoryDataGathering.
-                sessionId and sessionContext identify the session which wants to set this value.
-                nodeId is the node id of the node for which a value shall be set.
-                historizing is the historizing flag of the node identified by nodeId.
-                value is the value to set in the history data storage. */
-            static void _setValue(UA_Server *server, void *hdgContext, const UA_NodeId *sessionId, void *sessionContext,
-                                  const UA_NodeId *nodeId,                    UA_Boolean historizing,
-                           const UA_DataValue *value) {
-                if (hdgContext) {
-                    Context c(server, nodeId);
-                    c.sessionContext = sessionContext;
-                    if (sessionId) c.sessionId.assignFrom(*sessionId);
-                    HistoryDataGathering *p = static_cast<HistoryDataGathering *>(hdgContext);
-                    return p->setValue(c,historizing, value);
-                }
-            }
-
-
-
-
-        public:
-            /*!
-                \brief HistoryDataGathering
-                \param initialNodeIdStoreSize
-            */
-            HistoryDataGathering() {
-            }
-
-            virtual ~HistoryDataGathering() {
-                deleteMembers();
-            }
-            /*!
-                \brief setDefault
-                \param initialNodeIdStoreSize
-            */
-            void setDefault(size_t initialNodeIdStoreSize = 100) {
-                _gathering = UA_HistoryDataGathering_Default(initialNodeIdStoreSize); // map to default memory historian
-            }
-            /*!
-                \brief initialise
-                map to class methods
-            */
-            void initialise() {
-                _gathering.registerNodeId = _registerNodeId;
-                _gathering.deleteMembers = _deleteMembers;
-                _gathering.getHistorizingSetting = _getHistorizingSetting;
-                _gathering.setValue = _setValue;
-                _gathering.startPoll = _startPoll;
-                _gathering.stopPoll = _stopPoll;
-                _gathering.updateNodeIdSetting = _updateNodeIdSetting;
-                _gathering.context = this;
-            }
-            /*!
-                \brief gathering
-                \return
-            */
-            UA_HistoryDataGathering &gathering() {
-                return _gathering;
-            }
-            /*!
-                \brief deleteMembers
-            */
-            virtual void deleteMembers() {}
-
-            /*  This function registers a node for the gathering of historical data.
-
-                server is the server the node lives in.
-                hdgContext is the context of the UA_HistoryDataGathering.
-                nodeId is the node id of the node to register.
-                setting contains the gatering settings for the node to register. */
-            virtual UA_StatusCode registerNodeId(Context &/*c*/, const UA_HistorizingNodeIdSettings /*setting*/) {
-                return 0;
-            }
-
-            /*  This function stops polling a node for value changes.
-
-                server is the server the node lives in.
-                hdgContext is the context of the UA_HistoryDataGathering.
-                nodeId is id of the node for which polling shall be stopped.
-                setting contains the gatering settings for the node. */
-            virtual UA_StatusCode stopPoll(Context &/*c*/) {
-                return UA_STATUSCODE_GOOD;
-            }
-
-            /*  This function starts polling a node for value changes.
-
-                server is the server the node lives in.
-                hdgContext is the context of the UA_HistoryDataGathering.
-                nodeId is the id of the node for which polling shall be started. */
-            virtual UA_StatusCode startPoll(Context &/*c*/) {
-                return UA_STATUSCODE_GOOD;
-            }
-
-            /*  This function modifies the gathering settings for a node.
-
-                server is the server the node lives in.
-                hdgContext is the context of the UA_HistoryDataGathering.
-                nodeId is the node id of the node for which gathering shall be modified.
-                setting contains the new gatering settings for the node. */
-            virtual UA_Boolean updateNodeIdSetting(Context &/*c*/, const UA_HistorizingNodeIdSettings /*setting*/) {
-                return UA_FALSE;
-            }
-
-            /*  Returns the gathering settings for a node.
-
-                server is the server the node lives in.
-                hdgContext is the context of the UA_HistoryDataGathering.
-                nodeId is the node id of the node for which the gathering settings shall
-                      be retrieved. */
-            virtual const UA_HistorizingNodeIdSettings *getHistorizingSetting(Context &/*c*/) {
-                return nullptr;
-            }
-
-            /*  Sets a DataValue for a node in the historical data storage.
-
-                server is the server the node lives in.
-                hdgContext is the context of the UA_HistoryDataGathering.
-                sessionId and sessionContext identify the session which wants to set this value.
-                nodeId is the node id of the node for which a value shall be set.
-                historizing is the historizing flag of the node identified by nodeId.
-                value is the value to set in the history data storage. */
-            virtual void setValue(Context &/*c*/, UA_Boolean historizing, const UA_DataValue* /*value*/) {}
-    };
-
-
-
-
-    /*!
-        \brief The HistoryDatabase class
-        This is the historian storage database
-    */
-    class HistoryDataBackend {
-        public:
-            // Call back context common to most call backs - move common bits into one structure so we can simplify calls
-            // and maybe do extra magic
-            //
-            struct Context {
-                Server &server;
-                NodeId sessionId;
-                void *sessionContext;
-                NodeId nodeId;
-                Context(UA_Server *s, const UA_NodeId *sId,  void *sContext, const UA_NodeId *nId);
-            };
-        private:
-            UA_HistoryDataBackend _database; // the database structure
-            //
-            // Define the callbacks
-            static void _deleteMembers(UA_HistoryDataBackend *backend) {
-                if (backend && backend->context)
-                {
-                    HistoryDataBackend *p = static_cast<HistoryDataBackend *>(backend->context);
-                    p->deleteMembers(); // destructor close handles etc
-                }
-            }
-
-            /*!
-                \brief _serverSetHistoryData
-                \param server
-                \param hdbContext
-                \param sessionId
-                \param sessionContext
-                \param nodeId
-                \param historizing
-                \param value
-                \return
-            */
-            static UA_StatusCode _serverSetHistoryData(UA_Server *server,
-                                                       void *hdbContext,
-                                                       const UA_NodeId *sessionId,
-                                                       void *sessionContext,
-                                                       const UA_NodeId *nodeId,
-                                                       UA_Boolean historizing,
-                                                       const UA_DataValue *value) {
-                if (hdbContext && sessionId)
-                {
-                    Context c(server, sessionId, sessionContext, nodeId);
-                    HistoryDataBackend *p = static_cast<HistoryDataBackend *>(hdbContext);
-                    return p->serverSetHistoryData(c, historizing, value);
-
-                }
-
-                return UA_STATUSCODE_GOOD; // ignore
-
-            }
-
-            static  UA_StatusCode _getHistoryData(UA_Server *server,
-                                                  const UA_NodeId *sessionId,
-                                                  void *sessionContext,
-                                                  const UA_HistoryDataBackend *backend,
-                                                  const UA_DateTime start,
-                                                  const UA_DateTime end,
-                                                  const UA_NodeId *nodeId,
-                                                  size_t maxSizePerResponse,
-                                                  UA_UInt32 numValuesPerNode,
-                                                  UA_Boolean returnBounds,
-                                                  UA_TimestampsToReturn timestampsToReturn,
-                                                  UA_NumericRange range,
-                                                  UA_Boolean releaseContinuationPoints,
-                                                  const UA_ByteString *continuationPoint,
-                                                  UA_ByteString *outContinuationPoint,
-                                                  UA_HistoryData *result) {
-                if (backend && backend->context) {
-                    Context c(server, sessionId, sessionContext, nodeId);
-                    HistoryDataBackend *p = static_cast<HistoryDataBackend *>(backend->context);
-                    std::string in = fromByteString(*(const_cast<UA_ByteString *>(continuationPoint)));
-                    std::string out;
-
-                    UA_StatusCode ret =  p->getHistoryData(c, start, end,
-                                                           maxSizePerResponse, numValuesPerNode, returnBounds,
-                                                           timestampsToReturn, range, releaseContinuationPoints,
-                                                           in, out,  result);
-                    *outContinuationPoint =  UA_BYTESTRING(const_cast<char *>(out.c_str()));
-                    return ret;
-                }
-                return UA_STATUSCODE_GOOD; // ignore
-            }
-            //
-            /*!
-                \brief _getDateTimeMatch
-                \param server
-                \param hdbContext
-                \param sessionId
-                \param sessionContext
-                \param nodeId
-                \param timestamp
-                \param strategy
-                \return
-            */
-            static size_t _getDateTimeMatch(UA_Server *server,
-                                            void *hdbContext,
-                                            const UA_NodeId *sessionId,
-                                            void *sessionContext,
-                                            const UA_NodeId *nodeId,
-                                            const UA_DateTime timestamp,
-                                            const MatchStrategy strategy) {
-                if (hdbContext && sessionId)
-                {
-                    Context c(server, sessionId, sessionContext, nodeId);
-                    HistoryDataBackend *p = static_cast<HistoryDataBackend *>(hdbContext);
-                    return p->getDateTimeMatch(c, timestamp,  strategy);
-                }
-                return 0;
-            }
-
-
-            /*!
-                \brief _getEnd
-                \param server
-                \param hdbContext
-                \param sessionId
-                \param sessionContext
-                \param nodeId
-                \return
-            */
-            static size_t _getEnd(UA_Server *server,
-                                  void *hdbContext,
-                                  const UA_NodeId *sessionId,
-                                  void *sessionContext,
-                                  const UA_NodeId *nodeId) {
-                if (hdbContext && sessionId)
-                {
-                    Context c(server, sessionId, sessionContext, nodeId);
-                    HistoryDataBackend *p = static_cast<HistoryDataBackend *>(hdbContext);
-                    return p->getEnd(c);
-                }
-                return 0;
-            }
-            /*!
-                \brief _lastIndex
-                \param server
-                \param hdbContext
-                \param sessionId
-                \param sessionContext
-                \param nodeId
-                \return
-            */
-            static size_t _lastIndex(UA_Server *server,
-                                     void *hdbContext,
-                                     const UA_NodeId *sessionId,
-                                     void *sessionContext,
-                                     const UA_NodeId *nodeId) {
-                if (hdbContext && sessionId)
-                {
-
-                    Context c(server, sessionId, sessionContext, nodeId);
-                    HistoryDataBackend *p = static_cast<HistoryDataBackend *>(hdbContext);
-                    return p->lastIndex(c);
-                }
-                return 0;
-            }
-
-            /*!
-                \brief _firstIndex
-                \param server
-                \param hdbContext
-                \param sessionId
-                \param sessionContext
-                \param nodeId
-                \return
-            */
-            static size_t _firstIndex(UA_Server *server,
-                                      void *hdbContext,
-                                      const UA_NodeId *sessionId,
-                                      void *sessionContext,
-                                      const UA_NodeId *nodeId) {
-                if (hdbContext && sessionId)
-                {
-                    Context c(server, sessionId, sessionContext, nodeId);
-                    HistoryDataBackend *p = static_cast<HistoryDataBackend *>(hdbContext);
-                    return p->firstIndex(c);
-                }
-                return 0;
-            }
-
-            /*!
-                \brief _resultSize
-                \param server
-                \param hdbContext
-                \param sessionId
-                \param sessionContext
-                \param nodeId
-                \param startIndex
-                \param endIndex
-                \return
-            */
-            static size_t _resultSize(UA_Server *server,
-                               void *hdbContext,
-                               const UA_NodeId *sessionId,
-                               void *sessionContext,
-                               const UA_NodeId *nodeId,
-                               size_t startIndex,
-                               size_t endIndex) {
-                if (hdbContext && sessionId)
-                {
-                    Context c(server, sessionId, sessionContext, nodeId);
-                    HistoryDataBackend *p = static_cast<HistoryDataBackend *>(hdbContext);
-                    return p->resultSize(c, startIndex, endIndex);
-                }
-                return 0;
-
-            }
-
-            /*!
-                \brief _copyDataValues
-                \param server
-                \param hdbContext
-                \param sessionId
-                \param sessionContext
-                \param nodeId
-                \param startIndex
-                \param endIndex
-                \param reverse
-                \param valueSize
-                \param range
-                \param releaseContinuationPoints
-                \param continuationPoint
-                \param outContinuationPoint
-                \param providedValues
-                \param values
-                \return
-            */
-            static UA_StatusCode _copyDataValues(UA_Server *server,
-                                                 void *hdbContext,
-                                                 const UA_NodeId *sessionId,
-                                                 void *sessionContext,
-                                                 const UA_NodeId *nodeId,
-                                                 size_t startIndex,
-                                                 size_t endIndex,
-                                                 UA_Boolean reverse,
-                                                 size_t valueSize,
-                                                 UA_NumericRange range,
-                                                 UA_Boolean releaseContinuationPoints,
-                                                 const UA_ByteString *continuationPoint,
-                                                 UA_ByteString *outContinuationPoint,
-                                                 size_t *providedValues,
-                                                 UA_DataValue *values) {
-                if (hdbContext && sessionId)
-                {
-                    Context c(server, sessionId, sessionContext, nodeId);
-                    HistoryDataBackend *p = static_cast<HistoryDataBackend *>(hdbContext);
-                    std::string in = fromByteString(*(const_cast<UA_ByteString *>(continuationPoint)));
-                    std::string out;
-                    UA_StatusCode ret =  p->copyDataValues(c,
-                                                           startIndex,
-                                                           endIndex,
-                                                           reverse,
-                                                           valueSize,
-                                                           range,
-                                                           releaseContinuationPoints,
-                                                           in,
-                                                           out,
-                                                           providedValues,
-                                                           values);
-                    *outContinuationPoint =  UA_BYTESTRING(const_cast<char *>(out.c_str()));
-                    return ret;
-                }
-                return 0;
-
-            }
-
-
-            /*!
-                \brief _getDataValue
-                \param server
-                \param hdbContext
-                \param sessionId
-                \param sessionContext
-                \param nodeId
-                \param index
-                \return
-            */
-            static const UA_DataValue *_getDataValue(UA_Server *server,
-                                                     void *hdbContext,
-                                                     const UA_NodeId *sessionId,
-                                                     void *sessionContext,
-                                                     const UA_NodeId *nodeId,
-                                                     size_t index) {
-                if (hdbContext && sessionId)
-                {
-                    Context c(server, sessionId, sessionContext, nodeId);
-                    HistoryDataBackend *p = static_cast<HistoryDataBackend *>(hdbContext);
-                    return p->getDataValue(c, index);
-                }
-                return nullptr;
-            }
-
-
-            static UA_Boolean _boundSupported(UA_Server *server,
-                                              void *hdbContext,
-                                              const UA_NodeId *sessionId,
-                                              void *sessionContext,
-                                              const UA_NodeId *nodeId) {
-                if (hdbContext && sessionId)
-                {
-                    Context c(server, sessionId, sessionContext, nodeId);
-                    HistoryDataBackend *p = static_cast<HistoryDataBackend *>(hdbContext);
-                    return p->boundSupported(c);
-                }
-                return UA_FALSE;
-            }
-
-
-            static UA_Boolean _timestampsToReturnSupported(UA_Server *server,
-                                                           void *hdbContext,
-                                                           const UA_NodeId *sessionId,
-                                                           void *sessionContext,
-                                                           const UA_NodeId *nodeId,
-                                                           const UA_TimestampsToReturn timestampsToReturn) {
-                if (hdbContext && sessionId)
-                {
-                    Context c(server, sessionId, sessionContext, nodeId);
-                    HistoryDataBackend *p = static_cast<HistoryDataBackend *>(hdbContext);
-                    return p->timestampsToReturnSupported(c,  timestampsToReturn);
-                }
-                return UA_FALSE;
-
-            }
-
-
-            static UA_StatusCode _insertDataValue(UA_Server *server,
-                                                  void *hdbContext,
-                                                  const UA_NodeId *sessionId,
-                                                  void *sessionContext,
-                                                  const UA_NodeId *nodeId,
-                                                  const UA_DataValue *value) {
-                if (hdbContext && sessionId)
-                {
-                    Context c(server, sessionId, sessionContext, nodeId);
-                    HistoryDataBackend *p = static_cast<HistoryDataBackend *>(hdbContext);
-                    return p->insertDataValue(c, value);
-                }
-                return 0;
-
-            }
-            static  UA_StatusCode
-            _replaceDataValue(UA_Server *server,
-                              void *hdbContext,
-                              const UA_NodeId *sessionId,
-                              void *sessionContext,
-                              const UA_NodeId *nodeId,
-                              const UA_DataValue *value) {
-                if (hdbContext && sessionId)
-                {
-                    Context c(server, sessionId, sessionContext, nodeId);
-                    HistoryDataBackend *p = static_cast<HistoryDataBackend *>(hdbContext);
-                    return p->replaceDataValue(c,  value);
-                }
-                return 0;
-
-            }
-            static UA_StatusCode _updateDataValue(UA_Server *server,
-                                                  void *hdbContext,
-                                                  const UA_NodeId *sessionId,
-                                                  void *sessionContext,
-                                                  const UA_NodeId *nodeId,
-                                                  const UA_DataValue *value) {
-                if (hdbContext && sessionId)
-                {
-                    Context c(server, sessionId, sessionContext, nodeId);
-                    HistoryDataBackend *p = static_cast<HistoryDataBackend *>(hdbContext);
-                    return p->updateDataValue(c,  value);
-                }
-                return 0;
-
-            }
-            /*!
-                \brief _removeDataValue
-                \param server
-                \param hdbContext
-                \param sessionId
-                \param sessionContext
-                \param nodeId
-                \param startTimestamp
-                \param endTimestamp
-                \return
-            */
-            static UA_StatusCode _removeDataValue(UA_Server *server,
-                                                  void *hdbContext,
-                                                  const UA_NodeId *sessionId,
-                                                  void *sessionContext,
-                                                  const UA_NodeId *nodeId,
-                                                  UA_DateTime startTimestamp,
-                                                  UA_DateTime endTimestamp) {
-                if (hdbContext && sessionId)
-                {
-                    Context c(server, sessionId, sessionContext, nodeId);
-                    HistoryDataBackend *p = static_cast<HistoryDataBackend *>(hdbContext);
-                    return p->removeDataValue(c,  startTimestamp, endTimestamp);
-                }
-                return 0;
-            }
-            //
-        public:
-
-            HistoryDataBackend() {
-                memset(&_database, 0, sizeof(_database));
-            }
-
-            void setMemory(size_t nodes = 100, size_t size = 1000000) {
-                _database = UA_HistoryDataBackend_Memory(nodes, size);
-            }
-
-            /*!
-                \brief initialise to use class methods
-            */
-            void initialise() {
-                memset(&_database, 0, sizeof(_database));
-                _database.context = this;
-                // set up the static callback methods
-                _database.boundSupported = _boundSupported;
-                _database.copyDataValues = _copyDataValues;
-                _database.deleteMembers = _deleteMembers;
-                _database.firstIndex = _firstIndex;
-                _database.getDataValue = _getDataValue;
-                _database.getDateTimeMatch = _getDateTimeMatch;
-                _database.getEnd = _getEnd;
-                _database.getHistoryData = _getHistoryData;
-                _database.insertDataValue = _insertDataValue;
-                _database.lastIndex = _lastIndex;
-                _database.removeDataValue = _removeDataValue;
-                _database.replaceDataValue = _replaceDataValue;
-                _database.resultSize = _resultSize;
-                _database.serverSetHistoryData = _serverSetHistoryData;
-                _database.timestampsToReturnSupported = _timestampsToReturnSupported;
-                _database.updateDataValue = _updateDataValue;
-
-            }
-            /*!
-                \brief ~HistoryDatabase
-            */
-
-            virtual ~HistoryDataBackend() {
-                deleteMembers(); // clean up
-            }
-
-            UA_HistoryDataBackend &database() {
-                return _database;
-            }
-
-            /*!
-                \brief deleteMembers
-            */
-            virtual void deleteMembers() {
-
-            }
-
-
-            /*  This function sets a DataValue for a node in the historical data storage.
-
-                server is the server the node lives in.
-                hdbContext is the context of the UA_HistoryDataBackend.
-                sessionId and sessionContext identify the session that wants to read historical data.
-                nodeId is the node for which the value shall be stored.
-                value is the value which shall be stored.
-                historizing is the historizing flag of the node identified by nodeId.
-                If sessionId is NULL, the historizing flag is invalid and must not be used. */
-            virtual  UA_StatusCode serverSetHistoryData(Context &/*c*/, bool /*historizing*/, const UA_DataValue* /*value*/) {
-                return UA_STATUSCODE_GOOD;
-            }
-
-            /*  This function is the high level interface for the ReadRaw operation. Set
-                it to NULL if you use the low level API for your plugin. It should be
-                used if the low level interface does not suite your database. It is more
-                complex to implement the high level interface but it also provide more
-                freedom. If you implement this, then set all low level api function
-                pointer to NULL.
-
-                server is the server the node lives in.
-                hdbContext is the context of the UA_HistoryDataBackend.
-                sessionId and sessionContext identify the session that wants to read historical data.
-                backend is the HistoryDataBackend whose storage is to be queried.
-                start is the start time of the HistoryRead request.
-                end is the end time of the HistoryRead request.
-                nodeId is the node id of the node for which historical data is requested.
-                maxSizePerResponse is the maximum number of items per response the server can provide.
-                numValuesPerNode is the maximum number of items per response the client wants to receive.
-                returnBounds determines if the client wants to receive bounding values.
-                timestampsToReturn contains the time stamps the client is interested in.
-                range is the numeric range the client wants to read.
-                releaseContinuationPoints determines if the continuation points shall be released.
-                continuationPoint is the continuation point the client wants to release or start from.
-                outContinuationPoint is the continuation point that gets passed to the
-                                    client by the HistoryRead service.
-                result contains the result histoy data that gets passed to the client. */
-            virtual UA_StatusCode getHistoryData(Context &/*c*/,
-                                                 const UA_DateTime /*start*/,
-                                                 const UA_DateTime /*end*/,
-                                                 size_t /*maxSizePerResponse*/,
-                                                 UA_UInt32 /*numValuesPerNode*/,
-                                                 UA_Boolean /*returnBounds*/,
-                                                 UA_TimestampsToReturn /*timestampsToReturn*/,
-                                                 UA_NumericRange /*range*/,
-                                                 UA_Boolean /*releaseContinuationPoints*/,
-                                                 std::string &/*continuationPoint*/,
-                                                 std::string &/*outContinuationPoint*/,
-                                                 UA_HistoryData* /*result*/) {
-                return UA_STATUSCODE_GOOD;
-            }
-
-            /*  This function is part of the low level HistoryRead API. It returns the
-                index of a value in the database which matches certain criteria.
-
-                server is the server the node lives in.
-                hdbContext is the context of the UA_HistoryDataBackend.
-                sessionId and sessionContext identify the session that wants to read historical data.
-                nodeId is the node id of the node for which the matching value shall be found.
-                timestamp is the timestamp of the requested index.
-                strategy is the matching strategy which shall be applied in finding the index. */
-            virtual size_t getDateTimeMatch(Context &c, const UA_DateTime /*timestamp*/, const MatchStrategy /*strategy*/) {
-                return 0;
-            }
-
-            /*  This function is part of the low level HistoryRead API. It returns the
-                index of the element after the last valid entry in the database for a
-                node.
-
-                server is the server the node lives in.
-                hdbContext is the context of the UA_HistoryDataBackend.
-                sessionId and sessionContext identify the session that wants to read historical data.
-                nodeId is the node id of the node for which the end of storage shall be returned. */
-            virtual size_t getEnd(Context &c) {
-                return 0;
-            }
-
-            /*  This function is part of the low level HistoryRead API. It returns the
-                index of the last element in the database for a node.
-
-                server is the server the node lives in.
-                hdbContext is the context of the UA_HistoryDataBackend.
-                sessionId and sessionContext identify the session that wants to read historical data.
-                nodeId is the node id of the node for which the index of the last element
-                      shall be returned. */
-            virtual size_t lastIndex(Context &c) {
-                return 0;
-            }
-
-            /*  This function is part of the low level HistoryRead API. It returns the
-                index of the first element in the database for a node.
-
-                server is the server the node lives in.
-                hdbContext is the context of the UA_HistoryDataBackend.
-                sessionId and sessionContext identify the session that wants to read historical data.
-                nodeId is the node id of the node for which the index of the first
-                      element shall be returned. */
-
-            virtual size_t firstIndex(Context &c) {
-                return 0;
-            }
-
-
-            /*  This function is part of the low level HistoryRead API. It returns the
-                number of elements between startIndex and endIndex including both.
-
-                server is the server the node lives in.
-                hdbContext is the context of the UA_HistoryDataBackend.
-                sessionId and sessionContext identify the session that wants to read historical data.
-                nodeId is the node id of the node for which the number of elements shall be returned.
-                startIndex is the index of the first element in the range.
-                endIndex is the index of the last element in the range. */
-            virtual size_t resultSize(Context &c, size_t /*startIndex*/, size_t /*endIndex*/) {
-                return 0;
-            }
-
-            /*  This function is part of the low level HistoryRead API. It copies data
-                values inside a certain range into a buffer.
-
-                server is the server the node lives in.
-                hdbContext is the context of the UA_HistoryDataBackend.
-                sessionId and sessionContext identify the session that wants to read historical data.
-                nodeId is the node id of the node for which the data values shall be copied.
-                startIndex is the index of the first value in the range.
-                endIndex is the index of the last value in the range.
-                reverse determines if the values shall be copied in reverse order.
-                valueSize is the maximal number of data values to copy.
-                range is the numeric range which shall be copied for every data value.
-                releaseContinuationPoints determines if the continuation points shall be released.
-                continuationPoint is a continuation point the client wants to release or start from.
-                outContinuationPoint is a continuation point which will be passed to the client.
-                providedValues contains the number of values that were copied.
-                values contains the values that have been copied from the database. */
-            virtual UA_StatusCode copyDataValues(Context &c,
-                                                 size_t /*startIndex*/,
-                                                 size_t /*endIndex*/,
-                                                 UA_Boolean /*reverse*/,
-                                                 size_t /*valueSize*/,
-                                                 UA_NumericRange /*range*/,
-                                                 UA_Boolean /*releaseContinuationPoints*/,
-                                                 std::string &/*in*/,
-                                                 std::string &/*out*/,
-                                                 size_t* /*providedValues*/,
-                                                 UA_DataValue* /*values*/) {
-                return 0;
-            }
-
-            /*  This function is part of the low level HistoryRead API. It returns the
-                data value stored at a certain index in the database.
-
-                server is the server the node lives in.
-                hdbContext is the context of the UA_HistoryDataBackend.
-                sessionId and sessionContext identify the session that wants to read historical data.
-                nodeId is the node id of the node for which the data value shall be returned.
-                index is the index in the database for which the data value is requested. */
-            virtual const UA_DataValue *getDataValue(Context &c, size_t /*index*/) {
-                return nullptr;
-            }
-
-            /*  This function returns UA_TRUE if the backend supports returning bounding
-                values for a node. This function is mandatory.
-
-                server is the server the node lives in.
-                hdbContext is the context of the UA_HistoryDataBackend.
-                sessionId and sessionContext identify the session that wants to read
-                         historical data.
-                nodeId is the node id of the node for which the capability to return
-                      bounds shall be queried. */
-            virtual UA_Boolean boundSupported(Context &/*c*/) {
-                return UA_FALSE;
-            }
-
-            /*  This function returns UA_TRUE if the backend supports returning the
-                requested timestamps for a node. This function is mandatory.
-
-                server is the server the node lives in.
-                hdbContext is the context of the UA_HistoryDataBackend.
-                sessionId and sessionContext identify the session that wants to read historical data.
-                nodeId is the node id of the node for which the capability to return
-                      certain timestamps shall be queried. */
-            virtual UA_Boolean timestampsToReturnSupported(Context &/*c*/, const UA_TimestampsToReturn /*timestampsToReturn*/) {
-                return UA_FALSE;
-            }
-
-            /*!
-                \brief insertDataValue
-                \return
-            */
-            virtual UA_StatusCode insertDataValue(Context &/*c*/, const UA_DataValue* /*value*/) {
-                return 0;
-            }
-            /*!
-                \brief replaceDataValue
-                \return
-            */
-            virtual UA_StatusCode replaceDataValue(Context &/*c*/, const UA_DataValue* /*value*/) {
-                return 0;
-            }
-            /*!
-                \brief updateDataValue
-                \return
-            */
-            virtual UA_StatusCode updateDataValue(Context &/*c*/, const UA_DataValue* /*value*/) {
-                return 0;
-            }
-            /*!
-                \brief removeDataValue
-                \return
-            */
-            virtual UA_StatusCode removeDataValue(Context &/*c*/, UA_DateTime /*startTimestamp*/, UA_DateTime /*endTimestamp*/) {
-                return 0;
-            }
-
-    };
-
-
-    class HistoryDatabase {
-
-            struct Context {
-                Server &server;
-                NodeId sessionId;
-                void *sessionContext;
-                NodeId nodeId;
-                Context(UA_Server *s, const UA_NodeId *sId,  void *sContext, const UA_NodeId *nId);
-            };
-
-            UA_HistoryDatabase _database;
-            //
-            static void _deleteMembers(UA_HistoryDatabase *hdb) {
-                if (hdb && hdb->context) {
-                    HistoryDatabase *p = static_cast<HistoryDatabase *>(hdb->context);
-                    p->deleteMembers();
-                }
-            }
-
-            /*  This function will be called when a nodes value is set.
-                Use this to insert data into your database(s) if polling is not suitable
-                and you need to get all data changes.
-                Set it to NULL if you do not need it.
-
-                server is the server this node lives in.
-                hdbContext is the context of the UA_HistoryDatabase.
-                sessionId and sessionContext identify the session which set this value.
-                nodeId is the node id for which data was set.
-                historizing is the nodes boolean flag for historizing
-                value is the new value. */
-            static void _setValue(UA_Server *server, void *hdbContext, const UA_NodeId *sessionId,
-                                  void *sessionContext, const UA_NodeId *nodeId,   UA_Boolean historizing,
-                                  const UA_DataValue *value) {
-                if (hdbContext) {
-                    Context c(server, sessionId, sessionContext, nodeId);
-                    HistoryDatabase *p = static_cast<HistoryDatabase *>(hdbContext);
-                    p->setValue(c, historizing, value);
-                }
-            }
-
-            /*  This function is called if a history read is requested with
-                isRawReadModified set to false. Setting it to NULL will result in a
-                response with statuscode UA_STATUSCODE_BADHISTORYOPERATIONUNSUPPORTED.
-
-                server is the server this node lives in.
-                hdbContext is the context of the UA_HistoryDatabase.
-                sessionId and sessionContext identify the session which set this value.
-                requestHeader, historyReadDetails, timestampsToReturn, releaseContinuationPoints
-                nodesToReadSize and nodesToRead is the requested data from the client. It
-                               is from the request object.
-                response the response to fill for the client. If the request is ok, there
-                        is no need to use it. Use this to set status codes other than
-                        "Good" or other data. You find an already allocated
-                        UA_HistoryReadResult array with an UA_HistoryData object in the
-                        extension object in the size of nodesToReadSize. If you are not
-                        willing to return data, you have to delete the results array,
-                        set it to NULL and set the resultsSize to 0. Do not access
-                        historyData after that.
-                historyData is a proper typed pointer array pointing in the
-                           UA_HistoryReadResult extension object. use this to provide
-                           result data to the client. Index in the array is the same as
-                           in nodesToRead and the UA_HistoryReadResult array. */
-            static void _readRaw(UA_Server *server, void *hdbContext, const UA_NodeId *sessionId,
-                                 void *sessionContext, const UA_RequestHeader *requestHeader,
-                                 const UA_ReadRawModifiedDetails *historyReadDetails,
-                                 UA_TimestampsToReturn timestampsToReturn,  UA_Boolean releaseContinuationPoints,
-                                 size_t nodesToReadSize, const UA_HistoryReadValueId *nodesToRead,
-                                 UA_HistoryReadResponse *response, UA_HistoryData *const *const historyData) {
-                if (hdbContext) {
-                    Context c(server, sessionId, sessionContext, sessionId);
-                    HistoryDatabase *p = static_cast<HistoryDatabase *>(hdbContext);
-                    p->readRaw(c, requestHeader, historyReadDetails, timestampsToReturn,  releaseContinuationPoints,
-                               nodesToReadSize, nodesToRead, response,  historyData);
-                }
-
-            }
-
-            static void _updateData(UA_Server *server,
-                                    void *hdbContext,
-                                    const UA_NodeId *sessionId,
-                                    void *sessionContext,
-                                    const UA_RequestHeader *requestHeader,
-                                    const UA_UpdateDataDetails *details,
-                                    UA_HistoryUpdateResult *result) {
-                if (hdbContext) {
-                    Context c(server, sessionId, sessionContext, sessionId);
-                    HistoryDatabase *p = static_cast<HistoryDatabase *>(hdbContext);
-                    p->updateData(c, requestHeader, details, result);
-                }
-
-            }
-
-            static void _deleteRawModified(UA_Server *server,
-                                           void *hdbContext,
-                                           const UA_NodeId *sessionId,
-                                           void *sessionContext,
-                                           const UA_RequestHeader *requestHeader,
-                                           const UA_DeleteRawModifiedDetails *details,
-                                           UA_HistoryUpdateResult *result) {
-                if (hdbContext) {
-                    Context c(server, sessionId, sessionContext, sessionId);
-                    HistoryDatabase *p = static_cast<HistoryDatabase *>(hdbContext);
-                    p->deleteRawModified(c, requestHeader, details, result);
-                }
-            }
-
-
-        public:
-            HistoryDatabase() {
-
-            }
-
-            virtual ~HistoryDatabase() {
-
-            }
-
-            UA_HistoryDatabase &database() {
-                return _database;
-            }
-
-            virtual void deleteMembers() {}
-
-            /*  This function will be called when a nodes value is set.
-                Use this to insert data into your database(s) if polling is not suitable
-                and you need to get all data changes.
-                Set it to NULL if you do not need it.
-
-                server is the server this node lives in.
-                hdbContext is the context of the UA_HistoryDatabase.
-                sessionId and sessionContext identify the session which set this value.
-                nodeId is the node id for which data was set.
-                historizing is the nodes boolean flag for historizing
-                value is the new value. */
-            virtual void setValue(Context & /*c*/, UA_Boolean /*historizing*/, const UA_DataValue* /*value*/) {}
-
-            /*  This function is called if a history read is requested with
-                isRawReadModified set to false. Setting it to NULL will result in a
-                response with statuscode UA_STATUSCODE_BADHISTORYOPERATIONUNSUPPORTED.
-
-                server is the server this node lives in.
-                hdbContext is the context of the UA_HistoryDatabase.
-                sessionId and sessionContext identify the session which set this value.
-                requestHeader, historyReadDetails, timestampsToReturn, releaseContinuationPoints
-                nodesToReadSize and nodesToRead is the requested data from the client. It
-                               is from the request object.
-                response the response to fill for the client. If the request is ok, there
-                        is no need to use it. Use this to set status codes other than
-                        "Good" or other data. You find an already allocated
-                        UA_HistoryReadResult array with an UA_HistoryData object in the
-                        extension object in the size of nodesToReadSize. If you are not
-                        willing to return data, you have to delete the results array,
-                        set it to NULL and set the resultsSize to 0. Do not access
-                        historyData after that.
-                historyData is a proper typed pointer array pointing in the
-                           UA_HistoryReadResult extension object. use this to provide
-                           result data to the client. Index in the array is the same as
-                           in nodesToRead and the UA_HistoryReadResult array. */
-            virtual void readRaw(Context &/*c*/, const UA_RequestHeader* /*requestHeader*/,  const UA_ReadRawModifiedDetails* /*historyReadDetails*/,
-                                 UA_TimestampsToReturn /*timestampsToReturn*/,   UA_Boolean /*releaseContinuationPoints*/, size_t /*nodesToReadSize*/,
-                                 const UA_HistoryReadValueId* /*nodesToRead*/, UA_HistoryReadResponse* /*response*/, UA_HistoryData *const *const /*historyData*/) {
-
-            }
-
-            virtual void updateData(Context &/*c*/, const UA_RequestHeader* /*requestHeader*/, const UA_UpdateDataDetails* /*details*/,
-                                    UA_HistoryUpdateResult* /*result*/) {
-
-            }
-
-            virtual void deleteRawModified(Context &/*c*/, const UA_RequestHeader* /*requestHeader*/,
-                                           const UA_DeleteRawModifiedDetails* /*details*/, UA_HistoryUpdateResult* /*result*/) {
-
-            }
-
-            /*  Add more function pointer here.
-                For example for read_event, read_modified, read_processed, read_at_time */
-    };
-
-
-
-    /*!
-        \brief The Historian class
-        Base class - the C++ abstractions shallow copy the database, backend and gathering structs
-        The C++ abstractions need to have a life time loger than the server
-        This agregation is used to set the historian on nodes
-    */
-
-    class Historian {
-        protected:
-            // the parts
-            UA_HistoryDatabase _database;
-            UA_HistoryDataBackend _backend;
-            UA_HistoryDataGathering _gathering;
-
-        public:
-            Historian() {
-                memset(&_database, 0, sizeof(_database));
-                memset(&_backend, 0, sizeof(_backend));
-                memset(&_gathering, 0, sizeof(_gathering));
-            }
-            virtual ~Historian() {
-                if(_backend.context)
-                    UA_HistoryDataBackend_Memory_deleteMembers(&_backend);
-            }
-
-            // accessors
-            UA_HistoryDatabase &database() {
-                return _database;
-            }
-            UA_HistoryDataGathering &gathering() {
-                return _gathering;
-            }
-            UA_HistoryDataBackend &backend() {
-                return _backend;
-            }
-
-            bool setUpdateNode(NodeId &nodeId, Server &server, size_t responseSize = 100, size_t pollInterval = 1000, void *context = nullptr);
-            bool setPollNode(NodeId &nodeId, Server &server, size_t responseSize = 100, size_t pollInterval = 1000, void *context = nullptr);
-            bool setUserNode(NodeId &nodeId, Server &server, size_t responseSize = 100, size_t pollInterval = 1000, void *context = nullptr);
-    };
-
-    /*!
-        \brief The MemoryHistorian class
-        This is the provided in memory historian
-    */
-    class MemoryHistorian : public Historian {
-        public:
-            MemoryHistorian(size_t numberNodes = 100, size_t maxValuesPerNode = 100) {
-                gathering() = UA_HistoryDataGathering_Default(numberNodes);
-                database() = UA_HistoryDatabase_default(gathering());
-                backend() = UA_HistoryDataBackend_Memory(numberNodes, maxValuesPerNode);
-            }
-            ~MemoryHistorian() {
-            }
-    };
-}
-
-#endif // HISTORYDATABASE_H
->>>>>>> db4dc9f1
+#endif // HISTORYDATABASE_H