--- conflicted
+++ resolved
@@ -1,4 +1,3 @@
-<<<<<<< HEAD
 /*
     Copyright (C) 2017 -  B. J. Hill
 
@@ -1419,1497 +1418,4 @@
 
 } // namespace Open62541
 
-#endif // OPEN62541OBJECTS_H
-=======
-/*
-    Copyright (C) 2017 -  B. J. Hill
-
-    This file is part of open62541 C++ classes. open62541 C++ classes are free software: you can
-    redistribute it and/or modify it under the terms of the Mozilla Public
-    License v2.0 as stated in the LICENSE file provided with open62541.
-
-    open62541 C++ classes are distributed in the hope that it will be useful, but WITHOUT ANY
-    WARRANTY; without even the implied warranty of MERCHANTABILITY or FITNESS FOR
-    A PARTICULAR PURPOSE.
-*/
-#ifndef OPEN62541OBJECTS_H
-#define OPEN62541OBJECTS_H
-
-#if defined(_MSC_VER)
-// get rid of template not exported warnings - warning is meaningless as it cannot be fixed
-#pragma warning(disable:4251)
-#endif
-//
-#include "open62541.h"
-#include "open62541cpp_trace.h"
-//
-#include <string>
-#if defined(__GNUC__)
-#include <error.h>
-#endif
-//
-#include <map>
-#include <vector>
-#include <stdexcept>
-#include <memory>
-#include <iostream>
-#include <functional>
-#include <typeinfo>
-#include "propertytree.h"
-#include <boost/any.hpp>
-//
-// Open 62541 has quasi new-delete and copy operators for each object type
-// define wrappers for Open 62541 objects
-//
-// With Microsoft Windows watch out for class export problems
-// Sometimes templates have to include UA_EXPORT othertimes not
-// If the template is typedef'ed do not export
-// If the template is the base of a class it is exported
-//
-namespace Open62541 {
-    //
-    // Base wrapper for most C open62541 object types
-    // use unique_ptr
-    //
-    template<typename T> class UA_EXPORT TypeBase {
-        protected:
-            std::unique_ptr<T> _d; // shared pointer - there is no copy on change
-        public:
-            TypeBase(T *t) : _d(t) {}
-            T &get() const {
-                return *(_d.get());
-            }
-            // Reference and pointer for parameter passing
-            operator T &() const {
-                return get();
-            }
-
-            operator T *() const{
-                return _d.get();
-            }
-            const T *constRef() const {
-                return _d.get();
-            }
-
-            T   *ref() const {
-                return _d.get();
-            }
-
-    };
-    //
-    // Repeated for each type but cannot use C++ templates because we must also wrap the C function calls for each type
-    // initialisation implies shallow copy and so takes ownership ,  assignment is deep copy so source is not owned
-    //
-    // trace the object create and delete - only for detailed testing / debugging
-#define UA_STRINGIFY(a) __UA_STRINGIFY(a)
-#define __UA_STRINGIFY(a) #a
-
-#ifdef UA_TRACE_OBJ
-    #define UA_TRC(s) std::cout << s << std::endl;
-#else
-    #define UA_TRC(s)
-#endif
-//
-// copies are all deep copies
-//
-#define UA_TYPE_BASE(C,T)\
-    C() :  TypeBase(T##_new()) {T##_init(_d.get()); UA_TRC("Construct:" << UA_STRINGIFY(C))}\
-    C(const T &t) :  TypeBase(T##_new()){assignFrom(t);UA_TRC("Construct (" << UA_STRINGIFY(T) << ")")}\
-    ~C(){UA_TRC("Delete:" << UA_STRINGIFY(C)); if(_d) T##_deleteMembers(_d.get());}\
-    C(const C & n) :  TypeBase(T##_new())  { T##_copy(n._d.get(),_d.get()); UA_TRC("Copy Construct:" << UA_STRINGIFY(C))}\
-    C & operator = ( const C &n) {UA_TRC("Assign:" << UA_STRINGIFY(C));null(); T##_copy(n._d.get(),_d.get()); return *this;}\
-    void null() {if(_d){UA_TRC("Delete(in null):" << UA_STRINGIFY(C));T##_deleteMembers(_d.get());} _d.reset(T##_new());T##_init(_d.get());}\
-    void assignTo(T &v){ T##_copy(_d.get(),&v);}\
-    void assignFrom(const T &v){ T##_copy(&v,_d.get());}
-
-
-#define UA_TYPE_DEF(T) UA_TYPE_BASE(T,UA_##T)
-
-
-    template <typename T, const int I>
-    /*!
-           \brief The Array class
-           This is for allocated arrays of UA_ objects
-           simple lifecycle management.
-           Uses UA_array_new and UA_array_delete
-           rather than new and delete
-           Also deals with arrays returned from UA_ functions
-    */
-    class Array {
-            size_t _length = 0;
-            T *_data = nullptr;
-        public:
-            Array() {}
-            Array(T *data, size_t len)
-                : _data(data), _length(len) {
-            }
-
-            Array(size_t n) {
-                allocate(n);
-            }
-
-            ~Array() {
-                clear();
-            }
-
-            /*!
-                \brief allocate
-                \param len
-            */
-            void allocate(size_t len) {
-                clear();
-                _data = (T *)(UA_Array_new(len, &UA_TYPES[I]));
-                _length = len;
-            }
-
-            /*!
-                \brief release
-                detach and transfer ownership to the caller - no longer managed
-            */
-            void release() {
-                _length = 0;
-                _data = nullptr;
-            }
-
-            /*!
-                \brief clear
-            */
-            void clear() {
-                if (_length && _data) {
-                    UA_Array_delete(_data, _length, &UA_TYPES[I]);
-                }
-                _length = 0;
-                _data = nullptr;
-            }
-
-            /*!
-                \brief at
-                \return
-            */
-            T &at(size_t i) const {
-                if (!_data || (i >= _length)) throw std::exception();
-                return _data[i];
-            }
-
-            /*!
-                \brief setList
-                \param len
-                \param data
-            */
-            void setList(size_t len, T *data) {
-                clear();
-                _length = len;
-                _data = data;
-            }
-
-            // Accessors
-            size_t length() const {
-                return _length;
-            }
-            T *data() const {
-                return _data;
-            }
-            //
-            size_t *lengthRef()  {
-                return &_length;
-            }
-            T **dataRef()  {
-                return &_data;
-            }
-            //
-            operator T *() {
-                return _data;
-            }
-            //
-    };
-
-    //
-    // typedef basic array types
-    typedef Array<UA_String, UA_TYPES_STRING> StringArray;
-    typedef Array<UA_NodeId, UA_TYPES_NODEID> NodeIdArray;
-
-    // non-heap allocation - no delete
-    /*!
-        \brief toUA_String
-        \param s
-        \return
-    */
-    inline UA_String  toUA_String(const std::string &s) {
-        UA_String r;
-        r.length = s.size();
-        r.data = (UA_Byte *)(s.c_str());
-        return r;
-    }
-
-
-    /*!
-        \brief fromStdString
-        \param s
-        \param r
-    */
-    inline void fromStdString(const std::string &s, UA_String &r) {
-        UA_String_deleteMembers(&r);
-        r = UA_STRING_ALLOC(s.c_str());
-    }
-
-    /*!
-     * \brief fromByteString
-     * \param b
-     * \return
-     */
-    inline std::string  fromByteString(UA_ByteString &b)
-    {
-        std::string s((const char *)b.data,b.length);
-        return s;
-    }
-
-    /*!
-        \brief printLastError
-        \param c
-    */
-    inline void printLastError(UA_StatusCode c, std::iostream &os) {
-        os << UA_StatusCode_name(c) ;
-    }
-
-    /*!
-        \brief toString
-        \param c
-        \return
-    */
-    inline std::string toString(UA_StatusCode c) {
-        return std::string(UA_StatusCode_name(c));
-    }
-
-// Prints status only if not Good
-#define UAPRINTLASTERROR(c) {if(c != UA_STATUSCODE_GOOD) std::cerr << __FUNCTION__ << ":" << __LINE__ << ":" << UA_StatusCode_name(c) << std::endl;}
-    /*!
-           \brief The UsernamePasswordLogin class
-    */
-    class UA_EXPORT UsernamePasswordLogin : public TypeBase<UA_UsernamePasswordLogin> {
-        public:
-
-            UsernamePasswordLogin(const std::string &u = "", const std::string &p = "")  :  TypeBase(new UA_UsernamePasswordLogin()) {
-                UA_String_init(&ref()->username);
-                UA_String_init(&ref()->password);
-                setUserName(u);
-                setPassword(p);
-            }
-
-            ~UsernamePasswordLogin() {
-                UA_String_deleteMembers(&ref()->username);
-                UA_String_deleteMembers(&ref()->password);
-            }
-
-            /*!
-                \brief setUserName
-                \param s
-            */
-            void setUserName(const std::string &s) {
-                fromStdString(s, ref()->username);
-            }
-            /*!
-                \brief setPassword
-                \param s
-            */
-            void setPassword(const std::string &s) {
-                fromStdString(s, ref()->password);
-            }
-
-    };
-    /*!
-        \brief The ObjectAttributes class
-    */
-    class  UA_EXPORT  ObjectAttributes : public TypeBase<UA_ObjectAttributes> {
-        public:
-            UA_TYPE_DEF(ObjectAttributes)
-            void setDefault() {
-                *this = UA_ObjectAttributes_default;
-            }
-
-            void setDisplayName(const std::string &s) {
-                get().displayName = UA_LOCALIZEDTEXT_ALLOC("en_US", s.c_str());
-            }
-            void setDescription(const std::string &s) {
-                get().description = UA_LOCALIZEDTEXT_ALLOC("en_US", s.c_str());
-            }
-            void setSpecifiedAttributes(UA_UInt32 m) {
-                get().specifiedAttributes = m;
-            }
-            void setWriteMask(UA_UInt32 m) {
-                get().writeMask = m;
-            }
-            void setUserWriteMask(UA_UInt32 m) {
-                get().userWriteMask = m;
-            }
-            void setEventNotifier(unsigned m) {
-                get().eventNotifier = (UA_Byte)m;
-            }
-    };
-
-    /*!
-        \brief The ObjectTypeAttributes class
-    */
-    class  UA_EXPORT  ObjectTypeAttributes : public TypeBase<UA_ObjectTypeAttributes> {
-        public:
-            UA_TYPE_DEF(ObjectTypeAttributes)
-            void setDefault() {
-                *this = UA_ObjectTypeAttributes_default;
-            }
-
-            void setDisplayName(const std::string &s) {
-                get().displayName = UA_LOCALIZEDTEXT_ALLOC("en_US", s.c_str());
-            }
-            void setDescription(const std::string &s) {
-                get().description = UA_LOCALIZEDTEXT_ALLOC("en_US", s.c_str());
-            }
-            void setSpecifiedAttributes(UA_UInt32 m) {
-                get().specifiedAttributes = m;
-            }
-            void setWriteMask(UA_UInt32 m) {
-                get().writeMask = m;
-            }
-            void setUserWriteMask(UA_UInt32 m) {
-                get().userWriteMask = m;
-            }
-            void setIsAbstract(bool f) {
-                get().isAbstract = f;
-            }
-
-    };
-
-    /*!
-        \brief The NodeClass class
-    */
-    typedef UA_NodeClass NodeClass;
-    /*!
-           \brief The NodeId class
-    */
-    class  UA_EXPORT  NodeId : public TypeBase<UA_NodeId> {
-        public:
-
-            // Common constant nodes
-            static NodeId  Null;
-            static NodeId  Objects;
-            static NodeId  Server;
-            static NodeId  Organizes;
-            static NodeId  FolderType;
-            static NodeId  HasOrderedComponent;
-            static NodeId  BaseObjectType;
-            static NodeId  HasSubType;
-            static NodeId  HasModellingRule;
-            static NodeId  ModellingRuleMandatory;
-            static NodeId  HasComponent;
-            static NodeId  BaseDataVariableType;
-            static NodeId  HasProperty;
-
-            //
-            UA_TYPE_DEF(NodeId)
-            //
-            // null
-            //
-            bool isNull() {
-                return UA_NodeId_isNull(ref());
-            }
-
-            // equality
-            bool operator == (const NodeId &n) {
-                return UA_NodeId_equal(_d.get(), n._d.get());
-            }
-            /* Returns a non-cryptographic hash for the NodeId */
-            unsigned hash() {
-                return UA_NodeId_hash(ref());
-            }
-
-            // Specialised constructors
-            NodeId(unsigned index, unsigned id) : TypeBase(UA_NodeId_new()) {
-                *(_d.get()) = UA_NODEID_NUMERIC(UA_UInt16(index), id);
-            }
-
-            NodeId(unsigned index, const std::string &id) : TypeBase(UA_NodeId_new()) {
-                *(_d.get()) = UA_NODEID_STRING_ALLOC(UA_UInt16(index), id.c_str());
-            }
-
-
-            NodeId(unsigned index, UA_Guid guid) : TypeBase(UA_NodeId_new()) {
-                *(_d.get()) = UA_NODEID_GUID(UA_UInt16(index), guid);
-            }
-            //
-            // accessors
-            int nameSpaceIndex() {
-                return ref()->namespaceIndex;
-            }
-            UA_NodeIdType identifierType() {
-                return ref()->identifierType;
-            }
-            //
-            NodeId &notNull() { // makes a node not null so new nodes are returned to references
-                null(); // clear anything beforehand
-                *(_d.get()) = UA_NODEID_NUMERIC(1, 0); // force a node not to be null
-                return *this;
-            }
-
-    };
-
-    /*!
-        \brief toString
-        \param n
-        \return node identifier as string
-    */
-    UA_EXPORT  std::string toString(const UA_NodeId &n);
-
-
-    // use for browse lists
-    /*!
-        \brief The UANodeIdList class
-    */
-    class  UA_EXPORT   UANodeIdList : public std::vector<UA_NodeId> {
-        public:
-            UANodeIdList() {}
-            virtual ~UANodeIdList() {
-                for (int i = 0 ; i < int(size()); i++) {
-                    UA_NodeId_deleteMembers(&(at(i))); // delete members
-                }
-            }
-            void put(UA_NodeId &n) {
-                UA_NodeId i; // deep copy
-                UA_NodeId_init(&i);
-                UA_NodeId_copy(&n, &i);
-                push_back(i);
-            }
-    };
-
-    /*!
-        \brief The NodeIdMap class
-    */
-    class  UA_EXPORT  NodeIdMap : public std::map<std::string, UA_NodeId> {
-        public:
-            NodeIdMap() {} // set of nodes not in a tree
-            virtual ~NodeIdMap() {
-                // delete node data
-                for (auto i = begin(); i != end(); i++) {
-                    UA_NodeId &n = i->second;
-                    UA_NodeId_deleteMembers(&n);
-                }
-                clear();
-            }
-            void put(UA_NodeId &n) {
-                UA_NodeId i; // deep copy
-                UA_NodeId_init(&i);
-                UA_NodeId_copy(&n, &i);
-                const std::string s = Open62541::toString(i);
-                insert(std::pair<std::string, UA_NodeId>(s, i));
-            }
-    };
-
-
-    /*!
-        \brief The ExpandedNodeId class
-    */
-    class  UA_EXPORT  ExpandedNodeId : public TypeBase<UA_ExpandedNodeId> {
-        public:
-            UA_TYPE_DEF(ExpandedNodeId)
-            static ExpandedNodeId  ModellingRuleMandatory;
-
-            ExpandedNodeId(const std::string namespaceUri, UA_NodeId &node, int serverIndex) : TypeBase(UA_ExpandedNodeId_new()) {
-                ref()->namespaceUri = UA_STRING_ALLOC(namespaceUri.c_str());
-                UA_NodeId_copy(&get().nodeId, &node); // deep copy across
-                ref()->serverIndex = serverIndex;
-            }
-
-            UA_NodeId & nodeId () { return ref()->nodeId;}
-            UA_String & namespaceUri() { return ref()->namespaceUri;}
-            UA_UInt32 serverIndex() { return ref()->serverIndex;}
-
-    };
-
-    /*!
-     * \brief The BrowsePathResult class
-     */
-    class UA_EXPORT BrowsePathResult : public TypeBase<UA_BrowsePathResult> {
-        static UA_BrowsePathTarget nullResult;
-    public:
-        UA_TYPE_DEF(BrowsePathResult)
-        UA_StatusCode statusCode() const
-        {
-            return ref()->statusCode;
-        }
-        size_t targetsSize() const
-        {
-            return ref()->targetsSize;
-        }
-        UA_BrowsePathTarget targets(size_t i)
-        {
-            if(i < ref()->targetsSize)  return ref()->targets[i];
-            return nullResult;
-        }
-    };
-
-    /*!
-        \brief toString
-        \param r
-        \return UA_String as std::string
-    */
-    inline std::string toString(UA_String &r) {
-        std::string s((const char *)(r.data), r.length);
-        return s;
-    }
-
-
-    /*!
-        \brief The uaVariant class
-    */
-    //
-    // Managed variant type
-    //
-    // Memory Leak Risk - TODO Check this
-    //
-    std::string variantToString(UA_Variant &v);
-    class  UA_EXPORT  Variant  : public TypeBase<UA_Variant> {
-        public:
-            // It would be nice to template but ...
-            UA_TYPE_DEF(Variant)
-
-            //
-            // Construct Variant from ...
-            // TO DO add array handling
-            /*!
-                \brief uaVariant
-                \param v
-            */
-            Variant(const std::string &v) : TypeBase(UA_Variant_new()) {
-                UA_String ss;
-                ss.length = v.size();
-                ss.data = (UA_Byte *)(v.c_str());
-                UA_Variant_setScalarCopy((UA_Variant *)ref(), &ss, &UA_TYPES[UA_TYPES_STRING]);
-            }
-
-            Variant(UA_UInt64 v) : TypeBase(UA_Variant_new()) {
-                UA_Variant_setScalarCopy((UA_Variant *)ref(), &v, &UA_TYPES[UA_TYPES_UINT64]);
-            }
-
-            Variant(UA_String &v) : TypeBase(UA_Variant_new()) {
-                UA_Variant_setScalarCopy((UA_Variant *)ref(), &v, &UA_TYPES[UA_TYPES_STRING]);
-            }
-
-            Variant(const char *v) : TypeBase(UA_Variant_new()) {
-                UA_String ss = UA_STRING((char *)v);
-                UA_Variant_setScalarCopy((UA_Variant *)ref(), &ss, &UA_TYPES[UA_TYPES_STRING]);
-            }
-
-            /*!
-                \brief uaVariant
-                \param a
-            */
-            Variant(int a) : TypeBase(UA_Variant_new()) {
-                UA_Variant_setScalarCopy((UA_Variant *)ref(), &a, &UA_TYPES[UA_TYPES_INT32]);
-            }
-
-            /*!
-                \brief uaVariant
-                \param a
-            */
-            Variant(unsigned a) : TypeBase(UA_Variant_new()) {
-                UA_Variant_setScalarCopy((UA_Variant *)ref(), &a, &UA_TYPES[UA_TYPES_UINT32]);
-            }
-
-            /*!
-                \brief uaVariant
-                \param a
-            */
-            Variant(double a) : TypeBase(UA_Variant_new()) {
-                UA_Variant_setScalarCopy((UA_Variant *)ref(), &a, &UA_TYPES[UA_TYPES_DOUBLE]);
-            }
-
-            /*!
-                \brief uaVariant
-                \param a
-            */
-            Variant(bool a) : TypeBase(UA_Variant_new()) {
-                UA_Variant_setScalarCopy((UA_Variant *)ref(), &a, &UA_TYPES[UA_TYPES_BOOLEAN]);
-            }
-
-            /*!
-                \brief Variant
-                \param t
-            */
-            Variant(UA_DateTime t): TypeBase(UA_Variant_new()) {
-                UA_Variant_setScalarCopy((UA_Variant *)ref(), &t, &UA_TYPES[UA_TYPES_DATETIME]);
-            }
-
-            /*!
-                cast to a type supported by UA
-            */
-            template<typename T> T value() {
-                if (!UA_Variant_isEmpty((UA_Variant *)ref())) {
-                    return *((T *)ref()->data); // cast to a value - to do Type checking needed
-                }
-                return T();
-            }
-
-            /*!
-                \brief empty
-                \return
-            */
-            bool empty() {
-                return UA_Variant_isEmpty(ref());
-            }
-            /*!
-                \brief clear
-            */
-            void clear() {
-                if (!UA_Variant_isEmpty(ref())) {
-                    if (get().storageType == UA_VARIANT_DATA) {
-                        UA_Variant_deleteMembers((UA_Variant *)ref());
-                    }
-                }
-            }
-
-            // convert from an any to Variant
-            // limit to basic types
-            void fromAny(boost::any &a);
-            /*!
-             * \brief toString
-             * \return variant in string form
-             */
-            std::string toString();
-    };
-
-    // array of variants
-    typedef Array<UA_Variant, UA_TYPES_VARIANT> VariantArray;
-
-    /*!
-        \brief The QualifiedName class
-    */
-    class  UA_EXPORT  QualifiedName  : public TypeBase<UA_QualifiedName> {
-        public:
-            UA_TYPE_DEF(QualifiedName)
-            QualifiedName(int ns, const char *s) : TypeBase(UA_QualifiedName_new()) {
-                *(_d.get()) = UA_QUALIFIEDNAME_ALLOC(ns, s);
-            }
-            QualifiedName(int ns, const std::string &s) : TypeBase(UA_QualifiedName_new()) {
-                *(_d.get()) = UA_QUALIFIEDNAME_ALLOC(ns, s.c_str());
-            }
-
-            UA_UInt16 namespaceIndex() { return ref()->namespaceIndex;}
-            UA_String &name() { return ref()->name;}
-    };
-
-
-    //
-    /*!
-        \brief Path
-    */
-    typedef std::vector<std::string> Path;
-
-    /*!
-        \brief The BrowseItem struct
-    */
-    struct  UA_EXPORT  BrowseItem {
-        std::string name; // the browse name
-        int nameSpace = 0;
-        UA_NodeId childId; // not managed - shallow copy
-        UA_NodeId referenceTypeId; // not managed - shallow copy
-        BrowseItem(const std::string &n,
-                   int ns,
-                   UA_NodeId c,
-                   UA_NodeId r)
-            : name(n), nameSpace(ns),
-              childId(c),
-              referenceTypeId(r) {}
-        BrowseItem(const BrowseItem &b) :
-            name(b.name),
-            nameSpace(b.nameSpace) {
-            childId = b.childId;
-            referenceTypeId = b.referenceTypeId;
-        }
-    };
-
-
-
-    //
-    // Helper containers
-    //
-    class  UA_EXPORT  ArgumentList : public std::vector<UA_Argument> {
-        public:
-            //
-            // use constant strings for argument names - else memory leak
-            //
-            void addScalarArgument(const char *s, int type) {
-                UA_Argument a;
-                UA_Argument_init(&a);
-                a.description = UA_LOCALIZEDTEXT((char *)"en_US", (char *)s);
-                a.name = UA_STRING((char *)s);
-                a.dataType = UA_TYPES[type].typeId;
-                a.valueRank = -1; /* scalar */
-                push_back(a);
-            }
-            // TODO add array argument types
-    };
-
-    /*!
-        \brief VariantList
-    */
-    typedef std::vector<UA_Variant> VariantList; // shallow copied
-
-    // Wrap method call return value sets
-    /*!
-        \brief The VariantCallResult class
-    */
-    // this takes over management of the returned data
-    class  UA_EXPORT  VariantCallResult {
-            UA_Variant *_data = nullptr;
-            size_t _size = 0;
-        public:
-            /*!
-                \brief VariantCallResult
-                \param d
-                \param n
-            */
-            VariantCallResult(UA_Variant *d = nullptr, size_t n = 0) : _data(d), _size(n) {}
-            ~VariantCallResult() {
-                clear();
-            }
-            /*!
-                \brief clear
-            */
-            void clear() {
-                if (_data) {
-                    UA_Array_delete(_data, _size, &UA_TYPES[UA_TYPES_VARIANT]);
-                }
-                _data = nullptr;
-                _size = 0;
-            }
-
-            /*!
-                \brief set
-                \param d
-                \param n
-            */
-            void set(UA_Variant *d, size_t n) {
-                clear();
-                _data = d;
-                _size = n;
-            }
-
-            /*!
-                \brief size
-                \return
-            */
-            size_t size() const {
-                return _size;
-            }
-            /*!
-                \brief data
-                \return
-            */
-            UA_Variant *data() const {
-                return  _data;
-            }
-
-    };
-
-    /*!
-        \brief The VariableAttributes class
-    */
-    class  UA_EXPORT  VariableAttributes : public TypeBase<UA_VariableAttributes> {
-        public:
-            UA_TYPE_DEF(VariableAttributes)
-            void setDefault() {
-                *this = UA_VariableAttributes_default;
-            }
-
-            void setDisplayName(const std::string &s) {
-                get().displayName = UA_LOCALIZEDTEXT_ALLOC("en_US", s.c_str());
-            }
-            void setDescription(const std::string &s) {
-                get().description = UA_LOCALIZEDTEXT_ALLOC("en_US", s.c_str());
-            }
-            void setValue(Variant &v) {
-                UA_Variant_copy(v,  &get().value); // deep copy the variant - do not know life times
-            }
-            void setValueRank(int i) {
-                get().valueRank = i;
-            }
-
-            void setHistorizing(bool f = true)
-            {
-                get().historizing = f;
-                if(f)
-                {
-                    get().accessLevel |=  UA_ACCESSLEVELMASK_HISTORYREAD;
-                }
-                else
-                {
-                    get().accessLevel &= ~UA_ACCESSLEVELMASK_HISTORYREAD;
-                }
-            }
-    };
-
-    /*!
-        \brief The VariableTypeAttributes class
-    */
-    class  UA_EXPORT  VariableTypeAttributes : public TypeBase<UA_VariableTypeAttributes> {
-        public:
-            UA_TYPE_DEF(VariableTypeAttributes)
-            void setDefault() {
-                *this = UA_VariableTypeAttributes_default;
-            }
-            void setDisplayName(const std::string &s) {
-                get().displayName = UA_LOCALIZEDTEXT_ALLOC("en_US", s.c_str());
-            }
-            void setDescription(const std::string &s) {
-                get().description = UA_LOCALIZEDTEXT_ALLOC("en_US", s.c_str());
-            }
-    };
-    /*!
-        \brief The MethodAttributes class
-    */
-    class  UA_EXPORT  MethodAttributes : public TypeBase<UA_MethodAttributes> {
-        public:
-            UA_TYPE_DEF(MethodAttributes)
-            void setDefault() {
-                *this = UA_MethodAttributes_default;
-            }
-
-            void setDisplayName(const std::string &s) {
-                get().displayName = UA_LOCALIZEDTEXT_ALLOC("en_US", s.c_str());
-            }
-            void setDescription(const std::string &s) {
-                get().description = UA_LOCALIZEDTEXT_ALLOC("en_US", s.c_str());
-            }
-            //
-            /*!
-                \brief setExecutable
-                \param exe
-                \param user
-            */
-            void setExecutable(bool exe = true, bool user = true) {
-                get().executable = exe;
-                get().userExecutable = user;
-            }
-
-            //
-    };
-
-    /*!
-        \brief The Argument class
-    */
-    class  UA_EXPORT  Argument : public TypeBase<UA_Argument> {
-        public:
-            UA_TYPE_DEF(Argument)
-            void setDataType(int i) {
-                get().dataType = UA_TYPES[i].typeId;
-            }
-            void setDescription(const std::string &s) {
-                get().description = UA_LOCALIZEDTEXT_ALLOC("en_US", s.c_str());
-            }
-            void setName(const std::string &s) {
-                get().name = UA_STRING_ALLOC(s.c_str());
-            }
-            void setValueRank(int i) {
-                get().valueRank = i;   /* scalar argument */
-            }
-    };
-
-    /*!
-        \brief The LocalizedText class
-    */
-    class  UA_EXPORT  LocalizedText : public TypeBase<UA_LocalizedText> {
-        public:
-            UA_TYPE_DEF(LocalizedText)
-            LocalizedText(const std::string &locale, const std::string &text) : TypeBase(UA_LocalizedText_new()) {
-                get() = UA_LOCALIZEDTEXT_ALLOC(locale.c_str(), text.c_str());
-            }
-    };
-
-    /*!
-        \brief The RelativePathElement class
-    */
-    class  UA_EXPORT  RelativePathElement : public TypeBase<UA_RelativePathElement> {
-        public:
-            UA_TYPE_DEF(RelativePathElement)
-            RelativePathElement(QualifiedName &item, NodeId &typeId, bool inverse = false, bool includeSubTypes = false) :
-                TypeBase(UA_RelativePathElement_new()) {
-                get().referenceTypeId = typeId.get();
-                get().isInverse = includeSubTypes;
-                get().includeSubtypes = inverse;
-                get().targetName = item.get(); // shallow copy!!!
-            }
-
-    };
-
-
-    /*!
-        \brief The RelativePath class
-    */
-    class  UA_EXPORT  RelativePath : public TypeBase<UA_RelativePath> {
-        public:
-            UA_TYPE_DEF(RelativePath)
-    };
-
-    /*!
-        \brief The BrowsePath class
-    */
-
-    class  UA_EXPORT  BrowsePath : public TypeBase<UA_BrowsePath> {
-        public:
-            UA_TYPE_DEF(BrowsePath)
-            /*!
-                \brief BrowsePath
-                \param start
-                \param path
-            */
-            BrowsePath(NodeId &start, RelativePath &path) : TypeBase(UA_BrowsePath_new()) {
-                UA_RelativePath_copy(path.constRef(), &get().relativePath); // deep copy
-                UA_NodeId_copy(start, &get().startingNode);
-            }
-            /*!
-                \brief BrowsePath
-                \param start
-                \param path
-            */
-            BrowsePath(NodeId &start, RelativePathElement &path) : TypeBase(UA_BrowsePath_new()) {
-                get().startingNode = start.get();
-                get().relativePath.elementsSize = 1;
-                get().relativePath.elements = path.ref();
-            }
-    };
-
-    /*!
-        \brief The BrowseResult class
-    */
-
-    class  UA_EXPORT  BrowseResult : public TypeBase<UA_BrowseResult> {
-        public:
-            UA_TYPE_DEF(BrowseResult)
-    };
-
-
-
-    class  UA_EXPORT  CallMethodRequest : public TypeBase<UA_CallMethodRequest> {
-        public:
-            UA_TYPE_DEF(CallMethodRequest)
-    };
-
-    class  UA_EXPORT  CallMethodResult  : public TypeBase<UA_CallMethodResult> {
-        public:
-            UA_TYPE_DEF(CallMethodResult)
-    };
-
-    class  UA_EXPORT  ViewAttributes  : public TypeBase<UA_ViewAttributes> {
-        public:
-            UA_TYPE_DEF(ViewAttributes)
-            void setDefault() {
-                *this = UA_ViewAttributes_default;
-            }
-
-    };
-
-    class  UA_EXPORT  ReferenceTypeAttributes : public TypeBase< UA_ReferenceTypeAttributes> {
-        public:
-            UA_TYPE_DEF(ReferenceTypeAttributes)
-            void setDefault() {
-                *this = UA_ReferenceTypeAttributes_default;
-            }
-
-    };
-
-    class  UA_EXPORT  DataTypeAttributes : public TypeBase<UA_DataTypeAttributes> {
-        public:
-            UA_TYPE_DEF(DataTypeAttributes)
-            void setDefault() {
-                *this = UA_DataTypeAttributes_default;
-            }
-
-    };
-
-    class  UA_EXPORT  DataSource : public TypeBase<UA_DataSource> {
-        public:
-            DataSource()  : TypeBase(new UA_DataSource()) {
-                get().read = nullptr;
-                get().write = nullptr;
-            }
-    };
-
-    // Request / Response wrappers for monitored items and events
-    /*!
-        \brief The CreateSubscriptionRequest class
-    */
-    class UA_EXPORT CreateSubscriptionRequest : public TypeBase<UA_CreateSubscriptionRequest> {
-        public:
-            UA_TYPE_DEF(CreateSubscriptionRequest)
-    };
-    /*!
-        \brief The CreateSubscriptionResponse class
-    */
-    class UA_EXPORT CreateSubscriptionResponse : public TypeBase<UA_CreateSubscriptionResponse> {
-        public:
-            UA_TYPE_DEF(CreateSubscriptionResponse)
-    };
-    //
-    /*!
-        \brief The MonitoredItemCreateResult class
-    */
-    class UA_EXPORT MonitoredItemCreateResult : public TypeBase<UA_MonitoredItemCreateResult> {
-        public:
-            UA_TYPE_DEF(MonitoredItemCreateResult)
-    };
-    /*!
-     * \brief The MonitoredItemCreateRequest class
-     */
-    class UA_EXPORT MonitoredItemCreateRequest : public TypeBase<UA_MonitoredItemCreateRequest> {
-        public:
-            UA_TYPE_DEF(MonitoredItemCreateRequest)
-    };
-
-    /*!
-     * \brief The SetMonitoringModeResponse class
-     */
-    class UA_EXPORT SetMonitoringModeResponse : public TypeBase<UA_SetMonitoringModeResponse> {
-        public:
-            UA_TYPE_DEF(SetMonitoringModeResponse)
-    };
-
-    /*!
-     * \brief The SetMonitoringModeRequest class
-     */
-    class UA_EXPORT SetMonitoringModeRequest : public TypeBase<UA_SetMonitoringModeRequest> {
-        public:
-            UA_TYPE_DEF(SetMonitoringModeRequest)
-    };
-
-    /*!
-     * \brief The SetTriggeringResult class
-     */
-    class UA_EXPORT SetTriggeringResponse : public TypeBase<UA_SetTriggeringResponse> {
-        public:
-            UA_TYPE_DEF(SetTriggeringResponse)
-    };
-
-    /*!
-     * \brief The SetTriggeringRequest class
-     */
-    class UA_EXPORT SetTriggeringRequest : public TypeBase<UA_SetTriggeringRequest> {
-        public:
-            UA_TYPE_DEF(SetTriggeringRequest)
-    };
-
-    //
-#if 0
-    class UA_EXPORT PubSubConnectionConfig : public TypeBase<UA_PubSubConnectionConfig> {
-    public:
-        UA_TYPE_DEF(PubSubConnectionConfig)
-    };
-#endif
-    //
-    // Nodes in a browsable / addressable property tree
-    //
-    typedef NodePath<std::string> UAPath;
-    typedef PropertyTree<std::string, NodeId>::PropertyNode UANode;
-    //
-    /*!
-        \brief The UANodeTree class
-    */
-
-    class  UA_EXPORT  UANodeTree : public PropertyTree<std::string, NodeId> {
-
-            NodeId _parent; // note parent node
-        public:
-            /*!
-                \brief UANodeTree
-                \param p
-            */
-            UANodeTree(NodeId &p): _parent(p) {
-                root().setData(p);
-            }
-
-            /*!
-                \brief ~UANodeTree
-            */
-            virtual ~UANodeTree() {}
-            /*!
-                \brief parent
-                \return
-            */
-            NodeId &parent() {
-                return  _parent;
-            }
-            //
-            // client and server have different methods - TO DO unify client and server - and template
-            // only deal with value nodes and folders - for now
-            /*!
-                \brief addFolderNode
-                \return
-            */
-            virtual bool addFolderNode(NodeId &/*parent*/, const std::string &/*s*/, NodeId &/*newNode*/) {
-                return false;
-            }
-            /*!
-                \brief addValueNode
-                \return
-            */
-            virtual bool addValueNode(NodeId &/*parent*/, const std::string &/*s*/, NodeId &/*newNode*/, Variant &/*v*/) {
-                return false;
-            }
-            /*!
-                \brief getValue
-                \return
-            */
-            virtual bool getValue(NodeId &, Variant &) {
-                return false;
-            }
-            /*!
-                \brief setValue
-                \return
-            */
-            virtual bool setValue(NodeId &, Variant &) {
-                return false;
-            }
-            //
-
-            /*!
-                \brief createPathFolders
-                \param p
-                \param n
-                \param level
-                \return
-            */
-            bool createPathFolders(UAPath &p, UANode *n, int level = 0) {
-                bool ret = false;
-                if (!n->hasChild(p[level])) {
-                    NodeId no;
-                    ret = addFolderNode(n->data(), p[level], no);
-                    if (ret) {
-                        auto nn = n->add(p[level]);
-                        if (nn) nn->setData(no);
-                    }
-                }
-
-                // recurse
-                n = n->child(p[level]);
-                level++;
-                if (level < int(p.size())) {
-                    ret = createPathFolders(p, n, level);
-                }
-                //
-                return ret;
-            }
-            /*!
-                \brief createPath
-                \param p
-                \param level
-                \return
-            */
-            bool createPath(UAPath &p, UANode *n, Variant &v, int level = 0) {
-                bool ret = false;
-                if (!n->hasChild(p[level])) {
-                    if (level == int(p.size() - 1)) { // terminal node , hence value
-                        NodeId no;
-                        ret =  addValueNode(n->data(), p[level], no, v);
-                        if (ret) {
-                            auto nn = n->add(p[level]);
-                            if (nn) nn->setData(no);
-                        }
-                    }
-                    else {
-                        NodeId no;
-                        ret = addFolderNode(n->data(), p[level], no);
-                        if (ret) {
-                            auto nn = n->add(p[level]);
-                            if (nn) nn->setData(no);
-                        }
-                    }
-                }
-
-                // recurse
-                n = n->child(p[level]);
-                level++;
-                if (level < int(p.size())) {
-                    ret = createPath(p, n, v, level);
-                }
-                //
-                return ret;
-            }
-
-            /*!
-                \brief setNodeValue
-                \return
-            */
-            bool setNodeValue(UAPath &p, Variant &v) {
-                if (exists(p)) {
-                    return setValue(node(p)->data(), v); // easy
-                }
-                else if (p.size() > 0) {
-                    // create the path and add nodes as needed
-                    if (createPath(p, rootNode(), v)) {
-                        return setValue(node(p)->data(), v);
-                    }
-                }
-                return false;
-            }
-            /*!
-                \brief getNodeValue
-                \param p
-                \param v
-                \return
-            */
-            bool getNodeValue(UAPath &p, Variant &v) {
-                v.null();
-                UANode *np = node(p);
-                if (np) { // path exist ?
-                    return getValue(np->data(), v);
-                }
-                return false;
-            } // get a node if it exists
-            /*!
-                \brief setNodeValue
-                \return
-            */
-            bool setNodeValue(UAPath &p, const std::string &child, Variant &v) {
-                p.push_back(child);
-                bool ret = setNodeValue(p, v);
-                p.pop_back();
-                return ret;
-            }
-            /*!
-                \brief getNodeValue
-                \param p
-                \param v
-                \return
-            */
-            bool getNodeValue(UAPath &p, const std::string &child, Variant &v) {
-                p.push_back(child);
-                bool ret = getNodeValue(p, v);
-                p.pop_back();
-                return ret;
-            } // get a node if it exists
-
-            /*!
-                \brief printNode
-                \param n
-                \param os
-                \param level
-            */
-            void printNode(UANode *n, std::ostream &os = std::cerr, int level = 0);
-
-    };
-    //
-
-    class UA_EXPORT CreateMonitoredItemsRequest : public TypeBase<UA_CreateMonitoredItemsRequest> {
-        public:
-            UA_TYPE_DEF(CreateMonitoredItemsRequest)
-    };
-
-
-    // used for select clauses in event filtering
-    /*!
-        \brief SimpleAttributeOperandArray
-    */
-    typedef Array<UA_SimpleAttributeOperand, UA_TYPES_SIMPLEATTRIBUTEOPERAND> SimpleAttributeOperandArray;
-    typedef Array<UA_QualifiedName, UA_TYPES_QUALIFIEDNAME> QualifiedNameArray;
-    /*!
-        \brief The EventSelectClause class
-    */
-    class UA_EXPORT EventSelectClauseArray : public SimpleAttributeOperandArray {
-        public:
-            /*!
-                \brief EventSelectClause
-                \param n
-            */
-            EventSelectClauseArray(size_t n) : SimpleAttributeOperandArray(n) {
-                for (size_t i = 0; i < n; i++) {
-                    at(i).attributeId =  UA_ATTRIBUTEID_VALUE;
-                    at(i).typeDefinitionId = UA_NODEID_NUMERIC(0, UA_NS0ID_BASEEVENTTYPE);
-                }
-            }
-            /*!
-                \brief setBrowsePath
-                \param i
-                \param path
-            */
-            void setBrowsePath(size_t i, UAPath &path) {
-                if (i < length()) {
-                    // allocate array
-                    QualifiedNameArray bp(path.size());
-                    // set from the path
-                    for (size_t j = 0; j < bp.length(); j++) {
-                        // populate
-                        const std::string &s = path[j];
-                        bp.at(j) = UA_QUALIFIEDNAME_ALLOC(0, s.c_str());
-                    }
-                    //
-                    at(i).browsePath =    bp.data();
-                    at(i).browsePathSize = bp.length();
-                    bp.release();
-                    //
-                }
-            }
-            /*!
-                \brief setBrowsePath
-                \param i
-                \param path
-            */
-            void setBrowsePath(size_t i, const std::string &s) {
-                UAPath path;
-                path.toList(s);
-                setBrowsePath(i, path);
-            }
-
-    };
-
-    /*!
-        \brief UAPathArray
-        Events work with sets of browse paths
-    */
-    typedef std::vector<UAPath> UAPathArray;
-    /*!
-        \brief The EventFilter class
-    */
-    class UA_EXPORT EventFilter : public TypeBase<UA_EventFilter> {
-        public:
-            UA_TYPE_DEF(EventFilter)
-    };
-
-    /*!
-        \brief The EventFilterSelect class
-    */
-    class UA_EXPORT EventFilterSelect : public EventFilter {
-            EventSelectClauseArray _selectClause; // these must have the life time of the monitored event
-        public:
-            EventFilterSelect() = default;
-            /*!
-                \brief EventFilter
-                \param i
-            */
-            EventFilterSelect(size_t i) : _selectClause(i) {
-
-            }
-            /*!
-                \brief selectClause
-                \return
-            */
-            EventSelectClauseArray &selectClause() {
-                return _selectClause;
-            }
-
-            /*!
-            */
-            ~EventFilterSelect() {
-                _selectClause.clear();
-            }
-
-
-            /*!
-                \brief setBrowsePaths
-                \param a
-            */
-            void setBrowsePaths(UAPathArray &a) {
-                //UAPath has all the vector stuff and can parse string paths
-                if (a.size()) {
-                    if (a.size() == _selectClause.length()) {
-                        for (size_t i = 0; i < a.size(); i++) {
-                            _selectClause.setBrowsePath(i, a[i]); // setup a set of browse paths
-                        }
-                    }
-                }
-            }
-
-    };
-
-    class UA_EXPORT RegisteredServer : public TypeBase<UA_RegisteredServer> {
-        public:
-            UA_TYPE_DEF(RegisteredServer)
-    };
-
-    typedef std::unique_ptr<EventFilterSelect> EventFilterRef;
-
-    /*!
-        \brief EndpointDescriptionArray
-    */
-    typedef Array<UA_EndpointDescription, UA_TYPES_ENDPOINTDESCRIPTION> EndpointDescriptionArray;
-    /*!
-        \brief ApplicationDescriptionArray
-    */
-    typedef Array<UA_ApplicationDescription, UA_TYPES_APPLICATIONDESCRIPTION> ApplicationDescriptionArray;
-    /*!
-        \brief ServerOnNetworkArray
-    */
-    typedef Array<UA_ServerOnNetwork, UA_TYPES_SERVERONNETWORK> ServerOnNetworkArray;
-    //
-    // Forward references
-    //
-    class UA_EXPORT ClientSubscription;
-    class UA_EXPORT MonitoredItem;
-    class UA_EXPORT Server;
-    class UA_EXPORT Client;
-    class UA_EXPORT SeverRepeatedCallback;
-    //
-    typedef std::list<BrowseItem> BrowseList;
-    /*!
-        \brief The BrowserBase class
-        NOde browsing base class
-    */
-    class UA_EXPORT BrowserBase {
-        protected:
-            BrowseList _list;
-            static UA_StatusCode browseIter(UA_NodeId childId, UA_Boolean isInverse, UA_NodeId referenceTypeId, void *handle);
-        public:
-            BrowserBase() = default;
-            virtual ~BrowserBase() {
-                _list.clear();
-            }
-            BrowseList &list() {
-                return _list;
-            }
-            virtual void browse(UA_NodeId /*start*/) {}
-            virtual bool browseName(NodeId &/*n*/, std::string &/*s*/, int &/*i*/) {
-                return false;
-            }
-
-            /*!
-                \brief print
-                \param os
-            */
-            void print(std::ostream &os);
-            /*!
-                \brief find
-                \param s
-                \return
-            */
-            BrowseList::iterator find(const std::string &s);
-            /*!
-                \brief process
-                \param childId
-                \param referenceTypeId
-            */
-            void process(UA_NodeId childId,  UA_NodeId referenceTypeId);
-    };
-
-    template <typename T>
-    /*!
-        \brief The Browser class
-    */
-    class Browser : public BrowserBase {
-            T &_obj;
-            // browser call back
-            BrowseList _list;
-            //
-        public:
-            Browser(T &c) : _obj(c) {}
-            T &obj() {
-                return _obj;
-            }
-
-            bool browseName(NodeId &n, std::string &s, int &i) {
-                return _obj.browseName(n, s, i);
-            }
-
-    };
-
-
-  // debug helpers
-  UA_EXPORT std::string timestampToString(UA_DateTime date);
-  UA_EXPORT std::string dataValueToString(UA_DataValue *value);
-}
-#endif // OPEN62541OBJECTS_H
->>>>>>> db4dc9f1
+#endif // OPEN62541OBJECTS_H