<<<<<<< HEAD
/*
 * Copyright (C) 2017 -  B. J. Hill
 *
 * This file is part of open62541 C++ classes. open62541 C++ classes are free software: you can
 * redistribute it and/or modify it under the terms of the Mozilla Public
 * License v2.0 as stated in the LICENSE file provided with open62541.
 *
 * open62541 C++ classes are distributed in the hope that it will be useful, but WITHOUT ANY
 * WARRANTY; without even the implied warranty of MERCHANTABILITY or FITNESS FOR
 * A PARTICULAR PURPOSE.
 */
#ifndef UA_PROPERTYTREE_H
#define UA_PROPERTYTREE_H
#include <boost/optional/optional.hpp>
#include <boost/thread.hpp>
#include <boost/thread/locks.hpp>
#include <boost/bind.hpp>
#include <string>
#include <vector>
#include <map>
#include <boost/tokenizer.hpp>
#include <boost/foreach.hpp>
#include <iterator>
#include <algorithm>
#include <ostream>
#include <functional>

// Mutexs
//
namespace Open62541 {

    typedef boost::shared_mutex ReadWriteMutex;
    typedef boost::shared_lock<boost::shared_mutex> ReadLock;
    typedef boost::unique_lock<boost::shared_mutex> WriteLock;

    // a tree is an addressable set of nodes
    // objects of type T must have an assignment operator
    //
    typedef boost::tokenizer<boost::char_separator<char>> tokenizer;
    /*!
           \brief The NodePath class
    */
    template <typename T> class  NodePath : public std::vector<T> {
        public:
            NodePath() {}
            /*!
                \brief toList
                \param s
                \param seperator
            */
            void toList(const T &s, const char *seperator = "/") {
                boost::char_separator<char> sep(seperator);
                tokenizer tokens(s, sep);
                for (auto i = tokens.begin(); i != tokens.end(); i++) {
                    this->push_back(*i);
                }
            }
            /*!
                \brief toString
                \param s
            */
            void toString(T &s, const char *seperator = "/") {
                if (this->size() > 0) {
                    NodePath &n = *this;
                    s = n[0];
                    for (unsigned i = 1; i < this->size(); i++) {
                        s += seperator;
                        s += n[i];
                    }
                }
            }

            /*!
                \brief append
                \param p
            */
            const NodePath<T> &append(const NodePath<T> &p) {
                // append a child path
                for (int i = 0; i < int(p.size()) ; i++) {
                    this->push_back(p[i]);
                }
                return *this;
            }
    };



    template <typename K, typename T> class Node {
        public:
            typedef std::map<K,  Node *> ChildMap;
            typedef NodePath<K> Path;
        private:
            // the name of the node
            K _name;
            // the node data
            T _data;
            // the node's parent
            Node *_parent = nullptr;
            //
            ChildMap _children;
            //
        public:

            class NodeIteratorFunc {
                public:
                    virtual void Do(Node *) {}
            };

            /*!
                \brief Node
            */
            Node() {}
            /*!
                \brief Node
                \param name
                \param parent
            */
            Node(const K &name,  Node *parent = nullptr)
                : _name(name), _parent(parent) {}


            /*!
                \brief ~Node
            */
            virtual ~Node() {
                if (_parent) {
                    _parent->_children.erase(name()); // detach
                    _parent = nullptr;
                }
                clear();
            }

            /*!
                \brief clear
            */
            void clear() {
                for (auto i = _children.begin(); i != _children.end(); i++) {
                    Node *n =  i->second;
                    if (n) {
                        n->_parent = nullptr;
                        delete n;
                    }
                }
                _children.clear();
            }

            /*!
                \brief children
                \return
            */
            ChildMap &children() {
                return _children;
            }

            /*!
                \brief data
                \return
            */
            T &data() {
                return _data;
            }

            /*!
                \brief setData
                \param d
            */
            void setData(const T &d) {
                _data = d;
            }

            /*!
                \brief child
                \param s
                \return
            */
            Node *child(const K &s) {
                return _children[s];
            }

            /*!
                \brief hasChild
                \param s
                \return
            */
            bool hasChild(const K &s) {
                return _children[s] != nullptr;
            }
            /*!
                \brief addChild
                \param key
                \param n
            */
            void addChild(Node *n) {
                if (hasChild(n->name())) {
                    delete _children[n->name()];
                    _children.erase(n->name());
                }
                _children[n->name()] = n;
            }

            /*!
                \brief createChild
                \param s
                \param p
                \return
            */
            Node *createChild(const K &s, Node *p = nullptr) {
                if (!p) p = this;
                Node *n = new Node(s, p);
                addChild(n);
                return n;
            }

            /*!
                \brief removeChild
                \param s
            */
            void removeChild(const K &s) {
                if (hasChild(s)) {
                    Node *n = child(s);  // take the child node
                    _children.erase(s);
                    if (n) delete n;
                }
            }
            // accessors
            /*!
                \brief name
                \return
            */
            const K &name() const {
                return _name;
            }
            /*!
                \brief setName
                \param s
            */
            void setName(const K &s) {
                _name = s;
            }
            /*!
                \brief parent
                \return
            */
            Node *parent() const {
                return _parent;
            }
            /*!
                \brief setParent
                \param p
            */
            void setParent(Node *p) {
                if (_parent && (_parent != p)) {
                    _parent->_children.erase(name());
                }

                _parent = p;
                if (_parent) _parent->_children[name()] = this;
            }

            /*!
                \brief find
                \param path
                \param depth
                \return nullptr on failure
            */
            Node *find(const Path &path, int depth = 0) {
                Node *res = child(path[depth]);// do we have the child at this level?
                if (res) {
                    depth++;
                    if (depth < (int)path.size()) {
                        res = res->find(path, depth);
                    }
                }
                return res;
            }


            /*!
                \brief find
                \param path
                \return
            */
            Node *find(const K &path) {
                Path p;
                p.toList(path);
                return find(p);
            }

            /*!
                \brief add
                \param p
                \return
            */
            Node *add(const Path &p) {
                Node *n = find(p);  // only create if it does not exist
                if (!n) {
                    // create the path as required
                    n = this;
                    int depth = 0;
                    while (n->hasChild(p[depth])) {
                        n = n->child(p[depth]);
                        depth++;
                    }
                    // create the rest
                    for (unsigned i = depth; i < p.size(); i++) {
                        n = n->createChild(p[i]);
                    }
                }
                //
                return n; // return the newly created node
            }

            /*!
                \brief add
                \param path
                \return
            */
            Node *add(const K &path) {
                Path p;
                p.toList(path);
                return add(p);
            }

            /*!
                \brief remove
                \param path
            */
            void remove(const Path &path) {
                Node *p = find(path);

                if (p) {
                    delete p;
                }
            }

            /*!
                \brief remove
                \param s
            */
            void remove(const K &s) {
                Path p;
                p.toList(s);
                remove(p);
            }

            /*!
                \brief iterateNodes - iterate this node and all children using the given lambda
                \param func
                \return
            */
            bool iterateNodes(std::function<bool (Node &)> func) {
                if (func(*this)) {
                    for (auto i = children().begin(); i != children().end(); i++) {
                        (i->second)->iterateNodes(func);
                    }
                    return true;
                }
                return false;
            }

            /*!
                \brief iterateNodes
                \param n
            */
            void iterateNodes(NodeIteratorFunc &n) {
                n.Do(this); // action the function for the node
                for (auto i = children().begin(); i != children().end(); i++) {
                    i->second->iterateNodes(n);
                }
            }
            /*!
                \brief write
                \param os
            */
            template <typename STREAM>  void write(STREAM &os) {
                os << name();
                os << data();
                os << static_cast<int>(children().size()); // this node's data
                // now recurse
                if (children().size() > 0) {
                    for (auto i = children().begin(); i != children().end(); i++) {
                        i->second->write(os);
                    }
                }
            }


            /*!
                \brief read
                \param is
            */
            template <typename STREAM> void read(STREAM &is) {
                int n = 0;
                clear();
                is >> _name;
                is >> _data;
                is >> n;
                if (n > 0) {
                    for (int i = 0; i < n; i++) {
                        Node *o = new Node();
                        o->read(is); // recurse
                        addChild(o); // add subtree to children
                    }
                }
            }


            /*!
                \brief copyTo
                recursive copy
                \param n
            */
            void copyTo(Node *n) {
                n->clear();
                n->setName(name());
                n->setData(data());
                if (children().size() > 0) {
                    for (auto i = children().begin(); i != children().end(); i++) {
                        Node *c = new Node();
                        n->addChild(c); // add the child
                        i->second->copyTo(c); // now recurse
                    }
                }
            }
    };
    /*!

    */
    template <typename K, typename T> class PropertyTree {
            mutable ReadWriteMutex _mutex;
            bool _changed = false;
        public:

            T _defaultData;
            typedef  Node<K, T> PropertyNode;
            typedef NodePath<K> Path;
        private:
            PropertyNode _empty; // empty node
            PropertyNode _root; // the root node
        public:

            /*!
                \brief PropertyTree
            */
            PropertyTree() :
                _empty("__EMPTY__"),
                _root("__ROOT__") {
                _root.clear();
            }
            /*!
                \brief ~PropertyTree
            */
            virtual ~PropertyTree() {
                _root.clear();
            }

            /*!
                \brief mutex
                \return
            */
            ReadWriteMutex &mutex() {
                return _mutex;
            }
            /*!
                \brief changed
                \return
            */
            bool changed() const {
                return _changed;
            }
            /*!
                \brief clearChanged
            */
            void clearChanged() {
                _changed = false;
            }
            /*!
                \brief setChanged
                \param f
            */
            void setChanged(bool f = true) {
                _changed = f;
            }
            /*!
                \brief clear
            */
            void clear() {
                WriteLock l(_mutex);
                _root.clear();
                setChanged();
            }

            /*!

            */
            template <typename P> T &get(const P &path) {
                ReadLock l(_mutex);
                auto *p = _root.find(path);
                if (p) {
                    return p->data();
                }
                return _defaultData;
            }

            /*!
                \brief root
                \return
            */
            PropertyNode &root() {
                return _root;
            }

            /*!
                \brief rootNode
                \return
            */
            PropertyNode *rootNode()  {
                return &this->_root;
            }

            /*!
                \brief node
            */
            template <typename P> PropertyNode   *node(const P &path) {
                ReadLock l(_mutex);
                return  _root.find(path);
            }

            /*!
                \brief set
            */
            template <typename P> PropertyNode *set(const P &path, const T &d) {
                auto p = _root.find(path);
                if (!p) {
                    WriteLock l(_mutex);
                    p =  _root.add(path);
                }
                if (p) {
                    WriteLock l(_mutex);
                    p->setData(d);
                }
                setChanged();
                return p;
            }

            /*!
                \brief exists
            */
            template <typename P> bool exists(const P &path) {
                return _root.find(path) != nullptr;
            }

            /*!

            */
            template <typename P> void remove(const P &path) {
                WriteLock l(_mutex);
                setChanged();
                _root.remove(path);
            }

            /*!
                \brief absolutePath
                \param n
                \param p
            */
            void absolutePath(PropertyNode *n, Path &p) {
                p.clear();
                if (n) {
                    ReadLock l(_mutex);
                    do
                    {
                        p.push_back(n->name());
                        n = n->parent();
                    } while (n != nullptr);
                    std::reverse(std::begin(p), std::end(p));
                }
            }


            /*!
                \brief getChild
                \param node
                \param s
                \param def
                \return
            */
            T &getChild(PropertyNode *node, const K &s, T &def) {
                ReadLock l(_mutex);
                if (node && node->hasChild(s)) {
                    return node->child(s)->data();
                }
                return def;
            }

            /*!
                \brief setChild
                \param node
                \param s
                \param v
            */
            void  setChild(PropertyNode *node, const K &s, const T &v) {
                if (node) {
                    WriteLock l(_mutex);
                    if (node->hasChild(s)) {

                        node->child(s)->setData(v);
                    }
                    else {
                        PropertyNode *c = node->createChild(s);
                        c->setData(v);
                    }
                    setChanged();
                }
            }

            /*!
                \brief iterateNodes
                \param func
                \return
            */
            bool iterateNodes(std::function<bool (PropertyNode &)> func) {
                WriteLock l(_mutex);
                return _root.iterateNodes(func);
            }

            /*!
                \brief write
            */
            template <typename S> void write(S &os) {
                ReadLock l(_mutex);
                _root.write(os);
            }

            /*!
                \brief read
            */
            template <typename S> void read(S &is) {
                WriteLock l(_mutex);
                _root.read(is);
                setChanged();
            }

            /*!
                \brief copyTo
                \param dest
            */
            void copyTo(PropertyTree &dest) {
                ReadLock l(_mutex);
                _root.copyTo(&dest._root);
                dest.setChanged();
            }

            template <typename P>
            /*!
                \brief list
                \param path
                \param l
            */
            int listChildren(const P &path, std::vector<K> &l) {
                auto i =  node(path);
                if (i) {
                    ReadLock lx(_mutex);
                    for (auto j = i->children().begin(); j != i->children().end(); j++) {
                        l.push_back(j->first);
                    }
                }
                return l.size();
            }


    };
}
#endif // PROPERTYTREE_H
=======
/*
* Copyright (C) 2017 -  B. J. Hill
*
* This file is part of open62541 C++ classes. open62541 C++ classes are free software: you can
* redistribute it and/or modify it under the terms of the Mozilla Public
* License v2.0 as stated in the LICENSE file provided with open62541.
*
* open62541 C++ classes are distributed in the hope that it will be useful, but WITHOUT ANY
* WARRANTY; without even the implied warranty of MERCHANTABILITY or FITNESS FOR
* A PARTICULAR PURPOSE.
*/

#ifndef UA_PROPERTYTREE_H
#define UA_PROPERTYTREE_H

#include <boost/optional/optional.hpp>
#include <boost/thread.hpp>
#include <boost/thread/locks.hpp>
#include <boost/bind.hpp>
#include <string>
#include <vector>
#include <map>
#include <boost/tokenizer.hpp>
#include <boost/foreach.hpp>
#include <iterator>
#include <algorithm>
#include <ostream>
#include <functional>

namespace Open62541 {

// Mutexs
typedef boost::shared_mutex ReadWriteMutex;
typedef boost::shared_lock<boost::shared_mutex> ReadLock;
typedef boost::unique_lock<boost::shared_mutex> WriteLock;

// a tree is an addressable set of nodes
// objects of type T must have an assignment operator
//
typedef boost::tokenizer<boost::char_separator<char>> tokenizer;

/**
 * The NodePath template class is a vector of T where T is a string of char or byte
 * that can be split into sub-string using a char separator, by default "."
 */
template <typename T>
class  NodePath : public std::vector<T> {
public:
    NodePath()                      {}
    explicit NodePath(const T& str)   { toList(str); }

    /**
     * toList splits the input string and store the sub-strings in the vector
     * @param s is the string to split
     * @param seperator specify the char used as a separator, by default "."
     */
    void toList(const T& str, const char* seperator = ".") {
        boost::char_separator<char> sep(seperator);
        tokenizer tokens(str, sep);
        for (const auto& i : tokens) {
            this->push_back(i);
        }
    }

    /**
     * toString
     * @param[out] s is the output string containing the vector items separated by "."
     */
    void toString(T& str) {
        if (this->size() > 0) {
            NodePath& n = *this;
            str = n[0];
            for (unsigned i = 1; i < this->size(); i++) {
                str += ".";
                str += n[i];
            }
        }
    }

    /**
     * Append a child path to this path
     * Each item of the other NodePath are added to the end of this NodePath
     * @param path the other NodePath that will be appended to this.
     * @return a ref to itself, permitting to chain append calls.
     */
    const NodePath<T>& append(const NodePath<T>& path) {
        for (const auto& path : path) {
            this->push_back(path);
        }
        return *this;
    }
}; // class  NodePath

/**
 * The Node template class represent a node in a tree stored in a std::map.
 * A node can only have 1 parent, but can have 0+ children node.
 * @param K specify the type of the key used in the map
 * @param T specify the type of the value used in the map
 * Each node has a name and data which type must matches the one of the map's key-value.
 * Each node also have a pointer to its parent node in the tree,
 * as well as the list of its direct children stored in a map with the same key-value type.
 */
template <typename K, typename T>
class Node {
public:
    typedef std::map<K, Node*>  ChildMap;
    typedef NodePath<K>         Path;

private:
    K         m_name;               /**< the name of the node */
    T         m_data;               /**< the node's data */
    Node*     m_pParent = nullptr;  /**< the node's parent */
    ChildMap  m_children;           /**< a map containing the direct children of this node. Owned by the node */

public:
    class NodeIteratorFunc {
    public:
        virtual void Do(Node*) {}
    };

    /**
     * Default Node constructor
     */
    Node() {}

    /**
     * Specialized Node constructor
     * @param name specify the node's name
     * @param parent specify the node's parent as a raw pointer. The tree root node doesn't have one.
     */
    Node(const K& name, Node* parent = nullptr)
        : m_name(name), m_pParent(parent) {}

    /**
     * Node destructor.
     * Erase itself from its parent children map before calling clear()
     */
    virtual ~Node() {
        if (m_pParent) {
            m_pParent->m_children.erase(name()); // detach
            m_pParent = nullptr;
        }
        clear(); // destroy all the children
    }

    /**
     * Destroy the node's descendants (children, grand-children, ...).
     * Remove itself as a parent from its children and delete them recursively.
     */
    void clear() {
        for (const auto& i : m_children) {
            if (Node* pNode = i.second) {
                pNode->m_pParent = nullptr; // to avoid the children uselessly detaching themselves from their parent.
                delete pNode;
            }
        }
        m_children.clear();
    }

    /** @return a ref to the map with all the direct children node */
    ChildMap&       children()            { return m_children; }

    /** @return a const ref to the map with all the direct children node */
    const ChildMap& constChildren() const { return m_children; }

    /** @return the number of direct children node */
    size_t          totalChildren() const { return m_children.size(); }

    /** @return a ref to the node's data. */
    T&              data()                { return m_data; }

    /** @return a const ref to the node's data. */
    const T&        constData()     const { return m_data; }

    /**
     * setData assign a new data to the node
     * @param data specify the new data.
     */
    void setData(const T& data) { m_data = data; }

    /**
     * Get a specific child node. If it doesn't exist in the map, a new entry is created.
     * @param name of the desired child node.
     * @return a pointer to the found child node, if not found a pointer on a newly created one.
     */
    Node* child(const K& name)   { return m_children[name]; }

    /**
     * Test if a child node with a specific name exists.
     * @param name of the child to test
     * @return true if the child exist false otherwise.
     */
    bool hasChild(const K& name) { return m_children[name] != nullptr; }

    /**
     * Add a child node.
     * If a child has the same name as the newly added node,
     * it is removed and replaced by the new one.
     * @param pNode a pointer on the node to add.
     */
    void addChild(Node* pNode) {
        if (hasChild(pNode->name())) {
            delete m_children[pNode->name()];
            m_children.erase(pNode->name());
        }
        m_children[pNode->name()] = pNode;
    }

    /**
     * Create a child with a specific name.
     * @param name of the new child
     * @param pNode specify the parent. If null, the parent is this node.
     * @return a pointer to the created child.
     */
    Node* createChild(const K& name, Node* pNode = nullptr) {
        if (!pNode) pNode = this;
        Node* pNewNode = new Node(name, pNode);
        addChild(pNewNode);
        return pNewNode;
    }

    /**
     * Remove a child node with a specific name
     * @param name of the child node to remove.
     */
    void removeChild(const K& name) {
        if (hasChild(name)) {
            Node* pNode = child(name);  // take the child node
            m_children.erase(name);
            if (pNode) delete pNode;
        }
    }

    // accessors

    const K&    name()        const { return m_name; }
    void        setName(const K& s) { m_name = s; }
    Node*       parent()      const { return m_pParent; }

    /**
     * setParent
     * @param pNode
     */
    void setParent(Node* pNode) {
        if (m_pParent && m_pParent != pNode) {
            m_pParent->m_children.erase(name());
        }

        m_pParent = pNode;
        if (m_pParent) m_pParent->m_children[name()] = this;
    }

    /**
     * Search for a children along a specific path in the children tree.
     * @param path vector of node name ordered from oldest to youngest node in the tree (..., grand-parent, parent, me, child, grand-child, ...)
     * @param depth specify the starting index in the path. 0 by default (first node in the path)
     *        This permit to use a path that doesn't start with the name of a direct child node,
     *        but starts with the parent, or grand...grand-parent.
     * @return nullptr on failure
     */
    Node* find(const Path& path, int depth = 0) {
        // do we have the child at this level?
        if (Node* pChild = child(path[depth])) {
            if (++depth < (int)path.size()) {
                return pChild->find(path, depth);
            }
        }
        return nullptr;
    }

    /**
     * Search for a children along a specific path in the children tree, using string
     * @param path a string that can be split into a regular path. Must start with a direct children.
     * @return nullptr on failure.
     */
    Node* find(const K& path)  { return find(Path(path)); }

    /**
     * Add a lineage of children node matching a provided path.
     * Node created only if it does not exist already
     * @param path specify the lineage to create
     * @return the last created node or the last node of the lineage if it already existed.
     */
    Node* add(const Path& path) {
        Node* pNode = find(path);  // only create if the lineage does not exist

        if (!pNode) { // At least one node was missing from the lineage
            // Find the missing part of the path
            pNode = this;
            int depth = 0;
            while (pNode->hasChild(path[depth])) {
                pNode = pNode->child(path[depth++]);
            }
            // Create the rest of the path
            for (unsigned i = depth; i < path.size(); i++) {
                pNode = pNode->createChild(path[i]);
            }
        }

        return pNode;
    }

    /**
     * Add a lineage of children node matching a provided path.
     * @param path a string splittable into a path
     * @return the last created node or the last node of the lineage if it already existed.
     */
    Node* add(const K& path)   { return add(Path(path)); }

    /**
     * remove a node matching a path starting from this node.
     * @param path specify the path to the node to delete. Starts at this node.
     */
    void remove(const Path& path) {
        if (Node* pNode = find(path)) {
            delete pNode;
        }
    }

    /**
     * remove a node matching a path
     * @param path a string splittable into a path
     */
    void remove(const K& path) { remove(Path(path)); }

    /**
     * iterateNodes - iterate this node and all children using a given lambda
     * @param func the function to apply, must have the signature: bool func(Node&).
     *        Its return value specify if the function should also be applied to the node's children.
     * @return true if all nodes where affected, false otherwise.
     */
    bool iterateNodes(std::function<bool (Node&)> func) {
        if (func(*this)) {
            for (auto i = children().begin(); i != children().end(); i++) {
                (i->second)->iterateNodes(func);
            }
            return true;
        }
        return false;
    }
    
    /**
     * iterateNodes - iterate this node and all children using a given functor
     * @param func a NodeIteratorFunc "functor" to apply.
     * @see NodeIteratorFunc
     */
    void iterateNodes(NodeIteratorFunc& func) {
        func.Do(this); // action the function for the node
        for (auto i = children().begin(); i != children().end(); i++) {
            i->second->iterateNodes(func);
        }
    }

    /**
     * Serialize the descendant tree to a given output stream
     * @param os the output stream
     */
    template <typename STREAM>
    void write(STREAM& os) {
        os << name();
        os << data();
        os << static_cast<int>(children().size()); // this node's data
        // now recurse
        if (children().size() > 0) {
            for (auto i = children().begin(); i != children().end(); i++) {
                i->second->write(os);
            }
        }
    }

    /**
     * Read an input stream and create a tree starting from this node.
     * @param is the input stream having the structure
     * <name><data><totalChild><<child1Name><child1Data><child1totalChild>...> ...
                           ... <<childnName><childnData><childntotalChild>...>
     */
    template <typename STREAM>
    void read(STREAM& is) {
        int totalChildren = 0;
        clear();
        is >> m_name;
        is >> m_data;
        is >> totalChildren;
        if (totalChildren > 0) {
            for (int i = 0; i < totalChildren; ++i) {
                Node* pNode = new Node();
                pNode->read(is); // recurse
                addChild(pNode); // add subtree to children
            }
        }
    }


    /**
     * Recursively copy this node descendant tree to a destination node.
     * The destination node's already existing tree is completely replaced.
     * @param dest the destination node to modify
     */
    void copyTo(Node* dest) {
        dest->clear(); // destroy all descendants of destination node
        dest->setName(name());
        dest->setData(data());
        if (children().size() > 0) {
            for (auto i = children().begin(); i != children().end(); i++) {
                Node* c = new Node();
                dest->addChild(c);      // add the child
                i->second->copyTo(c);   // now recurse
            }
        }
    }
}; // class Node


/**
 * The PropertyTree template class represent a thread-safe tree stored in a std::map.
 * The node's data must be default constructible.
 * @param K specify the type of the key used in the map
 * @param T specify the type of the value used in the map
 * Each node has a name and data which type must matches the one of the map's key-value.
 * Each node also have a pointer to its parent node in the tree,
 * as well as the list of its direct children stored in a map with the same key-value type.
 */
template <typename K, typename T>
class PropertyTree {
    mutable ReadWriteMutex  m_mutex;
    bool                    m_changed = false;  /**< true if the tree structure or a node's data was modified */

public:
    T                   _defaultData; /**< default data as returned by the default constructor */
    typedef Node<K, T>  PropertyNode;
    typedef NodePath<K> Path;

private:
    PropertyNode m_empty; /**< the empty node, currently never used */
    PropertyNode m_root;  /**< the root node */

public:
    PropertyTree()
    : m_empty("__EMPTY__")
    , m_root("__ROOT__") {
        m_root.clear();
    }

    virtual ~PropertyTree()         { m_root.clear(); }
    ReadWriteMutex& mutex()         { return m_mutex; }
    bool changed()            const { return m_changed; }
    void clearChanged()             { m_changed = false; }
    void setChanged(bool f = true)  { m_changed = f; }
    PropertyNode& root()            { return m_root; }
    PropertyNode* rootNode()        { return &this->m_root; }

    /**
     * Destroy the whole tree, thread-safely.
     */
    void clear() {
        WriteLock l(m_mutex);
        m_root.clear();
        setChanged();
    }
    
    /**
     * Get a reference to the  data of a node matching a given path, thread-safely.
     * @return a reference to default data if the path doesn't exist
     * @see _defaultData
     */
    template <typename P>
    T& get(const P& path) {
        ReadLock l(m_mutex);
        if (auto* pNode = m_root.find(path)) {
            return pNode->data();
        }
        return _defaultData;
    }

    /**
     * Get a pointer on a node matching a given path, thread-safely.
     * @return nullptr if the path doesn't exist
     */
    template <typename P>
    PropertyNode* node(const P& path) {
        ReadLock l(m_mutex);
        return  m_root.find(path);
    }

    /**
     * Set the data of a node matching a given path, thread-safely.
     * If the node did not exist, it is created.
     * @param path of the node to modify/create
     * @param data of the modified/created node.
     * @return a pointer on the modified/created node.
     */
    template <typename P>
    PropertyNode* set(const P& path, const T& data) {
        auto pNode = m_root.find(path);
        if (!pNode) {
            WriteLock l(m_mutex);
            pNode = m_root.add(path);
        }
        if (pNode) {
            WriteLock l(m_mutex);
            pNode->setData(data);
        }
        setChanged();
        return pNode;
    }

    /**
     * Test if a path of nodes starting from the root exists in the tree
     * @param path specify the path to test
     * @warning: not thread-safe.
     * @return true if the path exist in the tree
     */
    template <typename P>
    bool exists(const P& path) {
        return m_root.find(path) != nullptr;
    }
    
    /**
     * Remove a node identified by its path from the tree, thread-safely..
     * @param path specify the path, starting at the root, of the node to delete
     */
    template <typename P>
    void remove(const P& path) {
        WriteLock l(m_mutex);
        setChanged();
        m_root.remove(path);
    }

    /**
     * Return the absolute path of a given node, thread-safely.
     * @param node specify the node.
     * @return an empty path if the node doesn't exist, the node absolute path otherwise.
     */
    Path absolutePath(PropertyNode* node) const {
        if (!node) return Path();

        Path path;
        ReadLock l(m_mutex);
        do
        {
            path.push_back(node->name());
            node = node->parent();
        } while (node != nullptr);

        std::reverse(std::begin(path), std::end(path));
        return path; // NRVO
    }

    /**
     * Get the data of a specified child from a given node, thread-safely.
     * If the node doesn't exist or doesn't have the specified child, a default value is returned
     * @param node specify the node whom child will be tested
     * @param name specify the child name
     * @param default specify the default data in case of failure
     * @return the child data or the default data if the child doesn't exist.
     */
    T& getChild(PropertyNode* node, const K& name, T& default) {
        ReadLock l(m_mutex);
        if (node && node->hasChild(name)) {
            return node->child(name)->data();
        }
        return default;
    }

    /**
     * Set the data of a child from a given node, thread-safely.
     * If the child doesn't exist it is created.
     * @param node specify the node whose child will be modified/created.
     * @param name specify the name of the child
     * @param data specify the new value of the child
     */
    void setChild(PropertyNode* node, const K& name, const T& data) {
        if (!node)
        return;

        WriteLock l(m_mutex);
        if (node->hasChild(name)) {
            node->child(name)->setData(data);
        }
        else {
            node->createChild(name)->setData(data);
        }
        setChanged();
    }

    /**
     * Apply a function to each node of the tree, thread-safely.
     * The function decides if it should also be applied to the current node's children.
     * @param func the function to apply. Must have the bool func(PropertyNode&) signature,
     *        and return if the children must be affected or not.
     * @return true if all nodes where affected, false otherwise.
     * @warning if func modifies the node, don't forget to call setChanged().
     */
    bool iterateNodes(std::function<bool (PropertyNode&)> func) {
        WriteLock l(m_mutex);
        return m_root.iterateNodes(func);
    }

    /**
     * Serialize the tree to a given output stream, thread-safely.
     * @param os the output stream.
     */
    template <typename S>
    void write(S& os) {
        ReadLock l(m_mutex);
        m_root.write(os);
    }

    /**
    * Create the tree by de-serializing an input stream, thread-safely.
    * @param is the input stream having the structure
    * <name><data><totalChild><<child1Name><child1Data><child1totalChild>...> ...
    ... <<childnName><childnData><childntotalChild>...>
    */
    template <typename S> void read(S& is) {
        WriteLock l(m_mutex);
        m_root.read(is);
        setChanged();
    }

    /**
     * Copy this tree to another one, thread-safely.
     * @param dest the destination tree
     */
    void copyTo(PropertyTree& dest) {
        if (this == &dest) return;

        ReadLock l(m_mutex);
        WriteLock w(dest.mutex());
        m_root.copyTo(&dest.m_root);
        dest.setChanged();
    }

    /**
     * Build the list of the direct children's name for a given node, thread-safely.
     * @param path identifying the node
     * @param[out] list the output vector to which the children's name list will be appended.
     * @return the list new size.
     */
    template <typename P>
    int listChildren(const P& path, std::vector<K>& list) {
        if (auto pNode = node(path)) {
            ReadLock l(m_mutex);
            list.reserve(list.size() + pNode->children().size());
            for (const auto& child : pNode->children()) {
                list.push_back(child.first);
            }
        }
        return list.size();
    }
}; // class PropertyTree

} // namespace Open62541

#endif // PROPERTYTREE_H
>>>>>>> 05fc3fde
<|MERGE_RESOLUTION|>--- conflicted
+++ resolved
@@ -1,679 +1,3 @@
-<<<<<<< HEAD
-/*
- * Copyright (C) 2017 -  B. J. Hill
- *
- * This file is part of open62541 C++ classes. open62541 C++ classes are free software: you can
- * redistribute it and/or modify it under the terms of the Mozilla Public
- * License v2.0 as stated in the LICENSE file provided with open62541.
- *
- * open62541 C++ classes are distributed in the hope that it will be useful, but WITHOUT ANY
- * WARRANTY; without even the implied warranty of MERCHANTABILITY or FITNESS FOR
- * A PARTICULAR PURPOSE.
- */
-#ifndef UA_PROPERTYTREE_H
-#define UA_PROPERTYTREE_H
-#include <boost/optional/optional.hpp>
-#include <boost/thread.hpp>
-#include <boost/thread/locks.hpp>
-#include <boost/bind.hpp>
-#include <string>
-#include <vector>
-#include <map>
-#include <boost/tokenizer.hpp>
-#include <boost/foreach.hpp>
-#include <iterator>
-#include <algorithm>
-#include <ostream>
-#include <functional>
-
-// Mutexs
-//
-namespace Open62541 {
-
-    typedef boost::shared_mutex ReadWriteMutex;
-    typedef boost::shared_lock<boost::shared_mutex> ReadLock;
-    typedef boost::unique_lock<boost::shared_mutex> WriteLock;
-
-    // a tree is an addressable set of nodes
-    // objects of type T must have an assignment operator
-    //
-    typedef boost::tokenizer<boost::char_separator<char>> tokenizer;
-    /*!
-           \brief The NodePath class
-    */
-    template <typename T> class  NodePath : public std::vector<T> {
-        public:
-            NodePath() {}
-            /*!
-                \brief toList
-                \param s
-                \param seperator
-            */
-            void toList(const T &s, const char *seperator = "/") {
-                boost::char_separator<char> sep(seperator);
-                tokenizer tokens(s, sep);
-                for (auto i = tokens.begin(); i != tokens.end(); i++) {
-                    this->push_back(*i);
-                }
-            }
-            /*!
-                \brief toString
-                \param s
-            */
-            void toString(T &s, const char *seperator = "/") {
-                if (this->size() > 0) {
-                    NodePath &n = *this;
-                    s = n[0];
-                    for (unsigned i = 1; i < this->size(); i++) {
-                        s += seperator;
-                        s += n[i];
-                    }
-                }
-            }
-
-            /*!
-                \brief append
-                \param p
-            */
-            const NodePath<T> &append(const NodePath<T> &p) {
-                // append a child path
-                for (int i = 0; i < int(p.size()) ; i++) {
-                    this->push_back(p[i]);
-                }
-                return *this;
-            }
-    };
-
-
-
-    template <typename K, typename T> class Node {
-        public:
-            typedef std::map<K,  Node *> ChildMap;
-            typedef NodePath<K> Path;
-        private:
-            // the name of the node
-            K _name;
-            // the node data
-            T _data;
-            // the node's parent
-            Node *_parent = nullptr;
-            //
-            ChildMap _children;
-            //
-        public:
-
-            class NodeIteratorFunc {
-                public:
-                    virtual void Do(Node *) {}
-            };
-
-            /*!
-                \brief Node
-            */
-            Node() {}
-            /*!
-                \brief Node
-                \param name
-                \param parent
-            */
-            Node(const K &name,  Node *parent = nullptr)
-                : _name(name), _parent(parent) {}
-
-
-            /*!
-                \brief ~Node
-            */
-            virtual ~Node() {
-                if (_parent) {
-                    _parent->_children.erase(name()); // detach
-                    _parent = nullptr;
-                }
-                clear();
-            }
-
-            /*!
-                \brief clear
-            */
-            void clear() {
-                for (auto i = _children.begin(); i != _children.end(); i++) {
-                    Node *n =  i->second;
-                    if (n) {
-                        n->_parent = nullptr;
-                        delete n;
-                    }
-                }
-                _children.clear();
-            }
-
-            /*!
-                \brief children
-                \return
-            */
-            ChildMap &children() {
-                return _children;
-            }
-
-            /*!
-                \brief data
-                \return
-            */
-            T &data() {
-                return _data;
-            }
-
-            /*!
-                \brief setData
-                \param d
-            */
-            void setData(const T &d) {
-                _data = d;
-            }
-
-            /*!
-                \brief child
-                \param s
-                \return
-            */
-            Node *child(const K &s) {
-                return _children[s];
-            }
-
-            /*!
-                \brief hasChild
-                \param s
-                \return
-            */
-            bool hasChild(const K &s) {
-                return _children[s] != nullptr;
-            }
-            /*!
-                \brief addChild
-                \param key
-                \param n
-            */
-            void addChild(Node *n) {
-                if (hasChild(n->name())) {
-                    delete _children[n->name()];
-                    _children.erase(n->name());
-                }
-                _children[n->name()] = n;
-            }
-
-            /*!
-                \brief createChild
-                \param s
-                \param p
-                \return
-            */
-            Node *createChild(const K &s, Node *p = nullptr) {
-                if (!p) p = this;
-                Node *n = new Node(s, p);
-                addChild(n);
-                return n;
-            }
-
-            /*!
-                \brief removeChild
-                \param s
-            */
-            void removeChild(const K &s) {
-                if (hasChild(s)) {
-                    Node *n = child(s);  // take the child node
-                    _children.erase(s);
-                    if (n) delete n;
-                }
-            }
-            // accessors
-            /*!
-                \brief name
-                \return
-            */
-            const K &name() const {
-                return _name;
-            }
-            /*!
-                \brief setName
-                \param s
-            */
-            void setName(const K &s) {
-                _name = s;
-            }
-            /*!
-                \brief parent
-                \return
-            */
-            Node *parent() const {
-                return _parent;
-            }
-            /*!
-                \brief setParent
-                \param p
-            */
-            void setParent(Node *p) {
-                if (_parent && (_parent != p)) {
-                    _parent->_children.erase(name());
-                }
-
-                _parent = p;
-                if (_parent) _parent->_children[name()] = this;
-            }
-
-            /*!
-                \brief find
-                \param path
-                \param depth
-                \return nullptr on failure
-            */
-            Node *find(const Path &path, int depth = 0) {
-                Node *res = child(path[depth]);// do we have the child at this level?
-                if (res) {
-                    depth++;
-                    if (depth < (int)path.size()) {
-                        res = res->find(path, depth);
-                    }
-                }
-                return res;
-            }
-
-
-            /*!
-                \brief find
-                \param path
-                \return
-            */
-            Node *find(const K &path) {
-                Path p;
-                p.toList(path);
-                return find(p);
-            }
-
-            /*!
-                \brief add
-                \param p
-                \return
-            */
-            Node *add(const Path &p) {
-                Node *n = find(p);  // only create if it does not exist
-                if (!n) {
-                    // create the path as required
-                    n = this;
-                    int depth = 0;
-                    while (n->hasChild(p[depth])) {
-                        n = n->child(p[depth]);
-                        depth++;
-                    }
-                    // create the rest
-                    for (unsigned i = depth; i < p.size(); i++) {
-                        n = n->createChild(p[i]);
-                    }
-                }
-                //
-                return n; // return the newly created node
-            }
-
-            /*!
-                \brief add
-                \param path
-                \return
-            */
-            Node *add(const K &path) {
-                Path p;
-                p.toList(path);
-                return add(p);
-            }
-
-            /*!
-                \brief remove
-                \param path
-            */
-            void remove(const Path &path) {
-                Node *p = find(path);
-
-                if (p) {
-                    delete p;
-                }
-            }
-
-            /*!
-                \brief remove
-                \param s
-            */
-            void remove(const K &s) {
-                Path p;
-                p.toList(s);
-                remove(p);
-            }
-
-            /*!
-                \brief iterateNodes - iterate this node and all children using the given lambda
-                \param func
-                \return
-            */
-            bool iterateNodes(std::function<bool (Node &)> func) {
-                if (func(*this)) {
-                    for (auto i = children().begin(); i != children().end(); i++) {
-                        (i->second)->iterateNodes(func);
-                    }
-                    return true;
-                }
-                return false;
-            }
-
-            /*!
-                \brief iterateNodes
-                \param n
-            */
-            void iterateNodes(NodeIteratorFunc &n) {
-                n.Do(this); // action the function for the node
-                for (auto i = children().begin(); i != children().end(); i++) {
-                    i->second->iterateNodes(n);
-                }
-            }
-            /*!
-                \brief write
-                \param os
-            */
-            template <typename STREAM>  void write(STREAM &os) {
-                os << name();
-                os << data();
-                os << static_cast<int>(children().size()); // this node's data
-                // now recurse
-                if (children().size() > 0) {
-                    for (auto i = children().begin(); i != children().end(); i++) {
-                        i->second->write(os);
-                    }
-                }
-            }
-
-
-            /*!
-                \brief read
-                \param is
-            */
-            template <typename STREAM> void read(STREAM &is) {
-                int n = 0;
-                clear();
-                is >> _name;
-                is >> _data;
-                is >> n;
-                if (n > 0) {
-                    for (int i = 0; i < n; i++) {
-                        Node *o = new Node();
-                        o->read(is); // recurse
-                        addChild(o); // add subtree to children
-                    }
-                }
-            }
-
-
-            /*!
-                \brief copyTo
-                recursive copy
-                \param n
-            */
-            void copyTo(Node *n) {
-                n->clear();
-                n->setName(name());
-                n->setData(data());
-                if (children().size() > 0) {
-                    for (auto i = children().begin(); i != children().end(); i++) {
-                        Node *c = new Node();
-                        n->addChild(c); // add the child
-                        i->second->copyTo(c); // now recurse
-                    }
-                }
-            }
-    };
-    /*!
-
-    */
-    template <typename K, typename T> class PropertyTree {
-            mutable ReadWriteMutex _mutex;
-            bool _changed = false;
-        public:
-
-            T _defaultData;
-            typedef  Node<K, T> PropertyNode;
-            typedef NodePath<K> Path;
-        private:
-            PropertyNode _empty; // empty node
-            PropertyNode _root; // the root node
-        public:
-
-            /*!
-                \brief PropertyTree
-            */
-            PropertyTree() :
-                _empty("__EMPTY__"),
-                _root("__ROOT__") {
-                _root.clear();
-            }
-            /*!
-                \brief ~PropertyTree
-            */
-            virtual ~PropertyTree() {
-                _root.clear();
-            }
-
-            /*!
-                \brief mutex
-                \return
-            */
-            ReadWriteMutex &mutex() {
-                return _mutex;
-            }
-            /*!
-                \brief changed
-                \return
-            */
-            bool changed() const {
-                return _changed;
-            }
-            /*!
-                \brief clearChanged
-            */
-            void clearChanged() {
-                _changed = false;
-            }
-            /*!
-                \brief setChanged
-                \param f
-            */
-            void setChanged(bool f = true) {
-                _changed = f;
-            }
-            /*!
-                \brief clear
-            */
-            void clear() {
-                WriteLock l(_mutex);
-                _root.clear();
-                setChanged();
-            }
-
-            /*!
-
-            */
-            template <typename P> T &get(const P &path) {
-                ReadLock l(_mutex);
-                auto *p = _root.find(path);
-                if (p) {
-                    return p->data();
-                }
-                return _defaultData;
-            }
-
-            /*!
-                \brief root
-                \return
-            */
-            PropertyNode &root() {
-                return _root;
-            }
-
-            /*!
-                \brief rootNode
-                \return
-            */
-            PropertyNode *rootNode()  {
-                return &this->_root;
-            }
-
-            /*!
-                \brief node
-            */
-            template <typename P> PropertyNode   *node(const P &path) {
-                ReadLock l(_mutex);
-                return  _root.find(path);
-            }
-
-            /*!
-                \brief set
-            */
-            template <typename P> PropertyNode *set(const P &path, const T &d) {
-                auto p = _root.find(path);
-                if (!p) {
-                    WriteLock l(_mutex);
-                    p =  _root.add(path);
-                }
-                if (p) {
-                    WriteLock l(_mutex);
-                    p->setData(d);
-                }
-                setChanged();
-                return p;
-            }
-
-            /*!
-                \brief exists
-            */
-            template <typename P> bool exists(const P &path) {
-                return _root.find(path) != nullptr;
-            }
-
-            /*!
-
-            */
-            template <typename P> void remove(const P &path) {
-                WriteLock l(_mutex);
-                setChanged();
-                _root.remove(path);
-            }
-
-            /*!
-                \brief absolutePath
-                \param n
-                \param p
-            */
-            void absolutePath(PropertyNode *n, Path &p) {
-                p.clear();
-                if (n) {
-                    ReadLock l(_mutex);
-                    do
-                    {
-                        p.push_back(n->name());
-                        n = n->parent();
-                    } while (n != nullptr);
-                    std::reverse(std::begin(p), std::end(p));
-                }
-            }
-
-
-            /*!
-                \brief getChild
-                \param node
-                \param s
-                \param def
-                \return
-            */
-            T &getChild(PropertyNode *node, const K &s, T &def) {
-                ReadLock l(_mutex);
-                if (node && node->hasChild(s)) {
-                    return node->child(s)->data();
-                }
-                return def;
-            }
-
-            /*!
-                \brief setChild
-                \param node
-                \param s
-                \param v
-            */
-            void  setChild(PropertyNode *node, const K &s, const T &v) {
-                if (node) {
-                    WriteLock l(_mutex);
-                    if (node->hasChild(s)) {
-
-                        node->child(s)->setData(v);
-                    }
-                    else {
-                        PropertyNode *c = node->createChild(s);
-                        c->setData(v);
-                    }
-                    setChanged();
-                }
-            }
-
-            /*!
-                \brief iterateNodes
-                \param func
-                \return
-            */
-            bool iterateNodes(std::function<bool (PropertyNode &)> func) {
-                WriteLock l(_mutex);
-                return _root.iterateNodes(func);
-            }
-
-            /*!
-                \brief write
-            */
-            template <typename S> void write(S &os) {
-                ReadLock l(_mutex);
-                _root.write(os);
-            }
-
-            /*!
-                \brief read
-            */
-            template <typename S> void read(S &is) {
-                WriteLock l(_mutex);
-                _root.read(is);
-                setChanged();
-            }
-
-            /*!
-                \brief copyTo
-                \param dest
-            */
-            void copyTo(PropertyTree &dest) {
-                ReadLock l(_mutex);
-                _root.copyTo(&dest._root);
-                dest.setChanged();
-            }
-
-            template <typename P>
-            /*!
-                \brief list
-                \param path
-                \param l
-            */
-            int listChildren(const P &path, std::vector<K> &l) {
-                auto i =  node(path);
-                if (i) {
-                    ReadLock lx(_mutex);
-                    for (auto j = i->children().begin(); j != i->children().end(); j++) {
-                        l.push_back(j->first);
-                    }
-                }
-                return l.size();
-            }
-
-
-    };
-}
-#endif // PROPERTYTREE_H
-=======
 /*
 * Copyright (C) 2017 -  B. J. Hill
 *
@@ -1328,5 +652,4 @@
 
 } // namespace Open62541
 
-#endif // PROPERTYTREE_H
->>>>>>> 05fc3fde
+#endif // PROPERTYTREE_H