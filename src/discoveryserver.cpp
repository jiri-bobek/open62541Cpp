--- conflicted
+++ resolved
@@ -12,40 +12,12 @@
 
 #include "../include/discoveryserver.h"
 
-<<<<<<< HEAD
-/*!
-    \brief Open62541::DiscoveryServer::DiscoveryServer
-    \param port server port
-    \param url  server description
-*/
-Open62541::DiscoveryServer::DiscoveryServer(int port, const std::string &url) {
-
-    _server = UA_Server_new();
-    if (_server) {
-        _config = UA_Server_getConfig(_server);
-        if (_config) {
-            UA_ServerConfig_setMinimal(_config, port, nullptr);
-
-            _config->applicationDescription.applicationType = UA_APPLICATIONTYPE_DISCOVERYSERVER;
-            UA_String_clear(&_config->applicationDescription.applicationUri);
-            _config->applicationDescription.applicationUri = UA_String_fromChars(url.c_str());
-            _config->mdnsEnabled = true;
-            // See http://www.opcfoundation.org/UA/schemas/1.03/ServerCapabilities.csv
-            /*  timeout in seconds when to automatically remove a registered server from
-                  the list, if it doesn't re-register within the given time frame. A value
-                  of 0 disables automatic removal. Default is 60 Minutes (60*60). Must be
-                  bigger than 10 seconds, because cleanup is only triggered approximately
-                  ervery 10 seconds. The server will still be removed depending on the
-                  state of the semaphore file. */
-            // config.discoveryCleanupTimeout = 60*60;
-=======
 namespace Open62541 {
 
 DiscoveryServer::DiscoveryServer(int port, const std::string& url) {
     if (m_pServer = UA_Server_new()) {
         if (m_pConfig = UA_Server_getConfig(m_pServer)) {
             configure(port, url);
->>>>>>> 05fc3fde
         }
     }
 }
