--- conflicted
+++ resolved
@@ -1,421 +1,3 @@
-<<<<<<< HEAD
-
-/*
-    Copyright (C) 2017 -  B. J. Hill
-
-    This file is part of open62541 C++ classes. open62541 C++ classes are free software: you can
-    redistribute it and/or modify it under the terms of the Mozilla Public
-    License v2.0 as stated in the LICENSE file provided with open62541.
-
-    open62541 C++ classes are distributed in the hope that it will be useful, but WITHOUT ANY
-    WARRANTY; without even the implied warranty of MERCHANTABILITY or FITNESS FOR
-    A PARTICULAR PURPOSE.
-*/
-#include "open62541objects.h"
-#include <sstream>
-
-// Standard static nodes
-Open62541::NodeId   Open62541::NodeId::Objects(0, UA_NS0ID_OBJECTSFOLDER);
-Open62541::NodeId   Open62541::NodeId::Server(0, UA_NS0ID_SERVER);
-Open62541::NodeId   Open62541::NodeId::Null(0, 0);
-Open62541::NodeId   Open62541::NodeId::Organizes(0, UA_NS0ID_ORGANIZES);
-Open62541::NodeId   Open62541::NodeId::FolderType(0, UA_NS0ID_FOLDERTYPE);
-Open62541::NodeId   Open62541::NodeId::HasOrderedComponent(0, UA_NS0ID_HASORDEREDCOMPONENT);
-Open62541::NodeId   Open62541::NodeId::BaseObjectType(0, UA_NS0ID_BASEOBJECTTYPE);
-Open62541::NodeId   Open62541::NodeId::HasSubType(0, UA_NS0ID_HASSUBTYPE);
-Open62541::NodeId   Open62541::NodeId::HasModellingRule(0, UA_NS0ID_HASMODELLINGRULE);
-Open62541::NodeId   Open62541::NodeId::ModellingRuleMandatory(0, UA_NS0ID_MODELLINGRULE_MANDATORY);
-Open62541::NodeId   Open62541::NodeId::HasComponent(0, UA_NS0ID_HASCOMPONENT);
-Open62541::NodeId   Open62541::NodeId::HasProperty(0, UA_NS0ID_HASPROPERTY);
-Open62541::NodeId   Open62541::NodeId::BaseDataVariableType(0, UA_NS0ID_BASEDATAVARIABLETYPE);
-Open62541::NodeId   Open62541::NodeId::HasNotifier(0, UA_NS0ID_HASNOTIFIER);
-Open62541::NodeId   Open62541::NodeId::BaseEventType(0, UA_NS0ID_BASEEVENTTYPE);
-
-Open62541::ExpandedNodeId   Open62541::ExpandedNodeId::ModellingRuleMandatory(UA_EXPANDEDNODEID_NUMERIC(0, UA_NS0ID_MODELLINGRULE_MANDATORY));
-
-
-UA_BrowsePathTarget Open62541::BrowsePathResult::nullResult = { UA_EXPANDEDNODEID_NUMERIC(0, 0), 0 };
-
-
-
-
-//
-// boost::any to variant conversion
-// just basic types
-//
-/*!
-    \brief Open62541::Variant::fromAny
-    \param a boost::any
-*/
-void Open62541::Variant::fromAny(boost::any &a) {
-    null(); // clear
-    // get the type id as a hash code
-    auto t = a.type().hash_code();
-    if (t == typeid(std::string).hash_code()) {
-        std::string v = boost::any_cast<std::string>(a);
-        UA_String ss;
-        ss.length = v.size();
-        ss.data = (UA_Byte *)(v.c_str());
-        UA_Variant_setScalarCopy((UA_Variant *)ref(), &ss, &UA_TYPES[UA_TYPES_STRING]);
-    }
-    else if (t == typeid(int).hash_code()) {
-        int v = boost::any_cast<int>(a);
-        UA_Variant_setScalarCopy((UA_Variant *)ref(), &v, &UA_TYPES[UA_TYPES_INT32]);
-
-    }
-    else if (t == typeid(char).hash_code()) {
-        short v = short(boost::any_cast<char>(a));
-        UA_Variant_setScalarCopy((UA_Variant *)ref(), &v, &UA_TYPES[UA_TYPES_INT16]);
-    }
-    else if (t == typeid(bool).hash_code()) {
-        bool v = boost::any_cast<bool>(a);
-        UA_Variant_setScalarCopy((UA_Variant *)ref(), &v, &UA_TYPES[UA_TYPES_BOOLEAN]);
-    }
-    else if (t == typeid(double).hash_code()) {
-        double v = boost::any_cast<double>(a);
-        UA_Variant_setScalarCopy((UA_Variant *)ref(), &v, &UA_TYPES[UA_TYPES_DOUBLE]);
-    }
-    else if (t == typeid(unsigned).hash_code()) {
-        unsigned v = boost::any_cast<unsigned>(a);
-        UA_Variant_setScalarCopy((UA_Variant *)ref(), &v, &UA_TYPES[UA_TYPES_UINT32]);
-    }
-    else if (t == typeid(long long).hash_code()) {
-        long long v = boost::any_cast<long long>(a);
-        UA_Variant_setScalarCopy((UA_Variant *)ref(), &v, &UA_TYPES[UA_TYPES_INT64]);
-    }
-    else if (t == typeid(unsigned long long).hash_code()) {
-        unsigned long long v = boost::any_cast<unsigned long long>(a);
-        UA_Variant_setScalarCopy((UA_Variant *)ref(), &v, &UA_TYPES[UA_TYPES_UINT64]);
-    }
-}
-
-
-std::string Open62541::variantToString(UA_Variant &v) {
-    std::string ret;
-    switch (v.type->typeIndex) {
-        /**
-            Boolean
-            ^^^^^^^
-        */
-        case UA_TYPES_BOOLEAN: {
-            ret = ((UA_Boolean *)(v.data)) ? "true" : "false";
-        }
-        break;
-
-        /**
-            SByte
-            ^^^^^
-        */
-        case UA_TYPES_SBYTE: {
-            int i = *((char *)v.data);
-            ret = std::to_string(i);
-        }
-        break;
-
-        /**
-            Byte
-            ^^^^
-        */
-        case UA_TYPES_BYTE: {
-            unsigned i = *((unsigned char *)v.data);
-            ret = std::to_string(i);
-        }
-        break;
-
-        /**
-            Int16
-            ^^^^^
-        */
-        case UA_TYPES_INT16: {
-            int16_t i = *((int16_t *)v.data);
-            ret = std::to_string(i);
-
-        }
-        break;
-
-        /**
-            UInt16
-            ^^^^^^
-        */
-        case UA_TYPES_UINT16: {
-            uint16_t i = *((uint16_t *)v.data);
-            ret = std::to_string(i);
-
-        }
-        break;
-
-        /**
-            Int32
-            ^^^^^
-        */
-        case UA_TYPES_INT32: {
-            int32_t i = *((int32_t *)v.data);
-            ret = std::to_string(i);
-
-        }
-        break;
-
-        /**
-            UInt32
-            ^^^^^^
-        */
-        case UA_TYPES_UINT32: {
-            uint32_t i = *((uint32_t *)v.data);
-            ret = std::to_string(i);
-
-        }
-        break;
-
-        /**
-            Int64
-            ^^^^^
-        */
-        case UA_TYPES_INT64: {
-            int64_t i = *((int64_t *)v.data);
-            ret = std::to_string(i);
-
-        }
-        break;
-
-        /**
-            UInt64
-            ^^^^^^
-        */
-        case UA_TYPES_UINT64: {
-            uint32_t i = *((uint32_t *)v.data);
-            ret = std::to_string(i);
-
-        }
-        break;
-
-        /**
-            Float
-            ^^^^^
-        */
-        case UA_TYPES_FLOAT: {
-            float i = *((float *)v.data);
-            ret = std::to_string(i);
-
-        }
-        break;
-
-        /**
-            Double
-            ^^^^^^
-        */
-        case UA_TYPES_DOUBLE: {
-            double i = *((double *)v.data);
-            ret = std::to_string(i);
-
-        }
-        break;
-
-        /**
-            String
-            ^^^^^^
-        */
-        case UA_TYPES_STRING: {
-
-            UA_String *p = (UA_String *)(v.data);
-            ret = std::string((const char *)p->data, p->length);
-
-        }
-        break;
-
-        /**
-            DateTime
-            ^^^^^^^^
-        */
-        case UA_TYPES_DATETIME: {
-            UA_DateTime *p = (UA_DateTime *)(v.data);
-            UA_DateTimeStruct dts = UA_DateTime_toStruct(*p);
-            char b[64];
-            int l = sprintf(b, "%02u-%02u-%04u %02u:%02u:%02u.%03u, ",
-                   dts.day, dts.month, dts.year, dts.hour, dts.min, dts.sec, dts.milliSec);
-            ret = std::string(b,l);
-        }
-        break;
-
-
-        /**
-            ByteString
-            ^^^^^^^^^^
-        */
-        case UA_TYPES_BYTESTRING: {
-            UA_ByteString *p = (UA_ByteString *)(v.data);
-            ret = std::string((const char *)p->data, p->length);
-
-        }
-        break;
-
-        default:
-            break;
-    }
-    return ret;
-}
-
-std::string Open62541::Variant::toString() {
-    return variantToString(*(ref()));
-}
-
-
-/*!
-    \brief toString
-    \param n
-    \return Node in string form
-*/
-std::string Open62541::toString(const UA_NodeId &n) {
-    std::string ret = std::to_string(n.namespaceIndex) + ":";
-
-    switch (n.identifierType) {
-        case UA_NODEIDTYPE_NUMERIC:
-            return ret + std::to_string(n.identifier.numeric);
-
-        case UA_NODEIDTYPE_BYTESTRING:
-        case UA_NODEIDTYPE_STRING:
-            return ret + std::string((const char *)(n.identifier.string.data), n.identifier.string.length);
-        case UA_NODEIDTYPE_GUID: {
-            char b[45];
-            int l = sprintf(b, "%08X:%04X:%04X[%02X:%02X:%02X:%02X:%02X:%02X:%02X:%02X]",
-                            n.identifier.guid.data1,
-                            n.identifier.guid.data2,
-                            n.identifier.guid.data3,
-                            n.identifier.guid.data4[0],
-                            n.identifier.guid.data4[1],
-                            n.identifier.guid.data4[2],
-                            n.identifier.guid.data4[3],
-                            n.identifier.guid.data4[4],
-                            n.identifier.guid.data4[5],
-                            n.identifier.guid.data4[6],
-                            n.identifier.guid.data4[7]);
-
-            return ret + std::string(b, l);
-        }
-        default:
-            break;
-    }
-    return std::string("Invalid Node Type");
-}
-
-/*!
-    \brief Open62541::UANodeTree::printNode
-    \param n
-    \param os
-    \param level
-*/
-void Open62541::UANodeTree::printNode(UANode *n, std::ostream &os, int level) {
-    if (n) {
-        std::string indent(level, ' ');
-        os << indent << n->name();
-        os << toString(n->data());
-        os << std::endl;
-        if (n->children().size() > 0) {
-            level++;
-            for (auto i = n->children().begin(); i != n->children().end(); i++) {
-                printNode(i->second, os, level); // recurse
-            }
-        }
-    }
-}
-
-/*!
-    \brief Open62541::BrowserBase::browseIter
-    \param childId
-    \param isInverse
-    \param referenceTypeId
-    \param handle
-    \return status
-*/
-UA_StatusCode Open62541::BrowserBase::browseIter(UA_NodeId childId, UA_Boolean isInverse, UA_NodeId referenceTypeId, void *handle) {
-    // node iterator for browsing
-    if (isInverse) return UA_STATUSCODE_GOOD; // TO DO what does this do?
-    Open62541::BrowserBase *p = (Open62541::BrowserBase *)handle;
-    if (p) {
-        p->process(childId, referenceTypeId); // process record
-    }
-    return UA_STATUSCODE_GOOD;
-}
-
-
-
-/*!
-    \brief print
-    \param os
-*/
-void Open62541::BrowserBase::print(std::ostream &os) {
-    for (BrowseItem &i : _list) {
-        std::string s;
-        int j;
-        NodeId n;
-        n = i.childId;
-        if (browseName(n, s, j)) {
-            os << toString(i.childId) << " ns:" << i.nameSpace
-               << ": "  << i.name  << " Ref:"
-               << toString(i.referenceTypeId) << std::endl;
-        }
-    }
-}
-/*!
-    \brief find
-    \param s
-    \return iterator to found item or list().end()
-*/
-Open62541::BrowseList::iterator Open62541::BrowserBase::find(const std::string &s) {
-    BrowseList::iterator i = _list.begin();
-    for (i = _list.begin(); i != _list.end(); i++) {
-        BrowseItem &b = *i;
-        if (b.name == s) break;
-    }
-    return i;
-}
-
-
-/*!
-    \brief process
-    \param childId
-    \param referenceTypeId
-*/
-void Open62541::BrowserBase::process(UA_NodeId childId,  UA_NodeId referenceTypeId) {
-    std::string s;
-    int i;
-    NodeId n;
-    n = childId;
-    if (browseName(n, s, i)) {
-        _list.push_back(BrowseItem(s, i, childId, referenceTypeId));
-    }
-}
-
-
-/*!
-    \brief printTimestamp
-    \param name
-    \param date
-*/
-std::string  Open62541::timestampToString(UA_DateTime date) {
-    UA_DateTimeStruct dts = UA_DateTime_toStruct(date);
-    char b[64];
-    int l = sprintf(b, "%02u-%02u-%04u %02u:%02u:%02u.%03u, ",
-           dts.day, dts.month, dts.year, dts.hour, dts.min, dts.sec, dts.milliSec);
-    return  std::string(b,l);
-}
-
-
-
-/*!
-    \brief dataValueToString
-    \param value
-*/
-
-std::string Open62541::dataValueToString(UA_DataValue *value) {
-    std::stringstream os;
-    /* Print status and timestamps */
-    os << "ServerTime:" <<  timestampToString(value->serverTimestamp) << " ";
-    os << "SourceTime:" <<  timestampToString(value->sourceTimestamp) << " ";
-    os << "Status:" << std::hex <<  value->status << " ";
-    os << "Value:" << variantToString(value->value);
-    return os.str();
-}
-=======
 
 /*
     Copyright (C) 2017 -  B. J. Hill
@@ -1032,5 +614,4 @@
     }
 }
 
-} // namespace Open62541
->>>>>>> 05fc3fde
+} // namespace Open62541