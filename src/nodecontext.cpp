/*
 * Copyright (C) 2017 -  B. J. Hill
 *
 * This file is part of open62541 C++ classes. open62541 C++ classes are free software: you can
 * redistribute it and/or modify it under the terms of the Mozilla Public
 * License v2.0 as stated in the LICENSE file provided with open62541.
 *
 * open62541 C++ classes are distributed in the hope that it will be useful, but WITHOUT ANY
 * WARRANTY; without even the implied warranty of MERCHANTABILITY or FITNESS FOR
 * A PARTICULAR PURPOSE.
 */
#include "../include/nodecontext.h"
#include "../include/open62541server.h"

namespace Open62541 {

// set of contexts
RegisteredNodeContext::NodeContextMap RegisteredNodeContext::m_map;

//*****************************************************************************
// prepared objects
UA_DataSource NodeContext::m_dataSource =
{
    NodeContext::readDataSource,
    NodeContext::writeDataSource
};

//*****************************************************************************

UA_ValueCallback NodeContext::m_valueCallback =
{
   NodeContext::readValueCallback,
   NodeContext::writeValueCallback
};

//*****************************************************************************

UA_NodeTypeLifecycle NodeContext::m_nodeTypeLifeCycle =
{
    NodeContext::typeConstructor,
    NodeContext::typeDestructor
};

//*****************************************************************************
//
// Default Datavalue
//
static Variant defaultValue("Undefined");

//*****************************************************************************
//*****************************************************************************

bool NodeContext::setTypeLifeCycle(Server& server,NodeId& node)
{
    return UA_Server_setNodeTypeLifecycle(
        server.server(), node, m_nodeTypeLifeCycle) == UA_STATUSCODE_GOOD;
}

//*****************************************************************************

UA_StatusCode NodeContext::typeConstructor(
    UA_Server* server,
    const UA_NodeId* /*sessionId*/, void* /*sessionContext*/,
    const UA_NodeId* typeNodeId, void* /*typeNodeContext*/,
    const UA_NodeId* nodeId, void** nodeContext)
{
    UA_StatusCode error = -1;

    if (!server || !nodeId || !typeNodeId)
        return error;
    
    auto pContext = (NodeContext*)(*nodeContext);
    auto pServer  = Server::findServer(server);
    if (!pContext || !pServer)
        return error;

    NodeId node = *nodeId;
    NodeId type = *typeNodeId;
    if(pContext->typeConstruct(*pServer, node, type))
        return UA_STATUSCODE_GOOD;

    return error;
}

//*****************************************************************************

 void NodeContext::typeDestructor(
     UA_Server* server,
    const UA_NodeId* /*sessionId*/, void* /*sessionContext*/,
    const UA_NodeId* typeNodeId, void* /*typeNodeContext*/,
    const UA_NodeId* nodeId, void** nodeContext)
 {
     if (!server || !nodeId || !typeNodeId)
         return;

<<<<<<< HEAD
 /*!
 * \brief Open62541::NodeContext::setTypeLifeCycle
 * \param server
 * \param n
 * \return
 */
bool Open62541::NodeContext::setTypeLifeCycle(Server &server,NodeId &n)
{
    _lastError = UA_Server_setNodeTypeLifecycle(server.server(), n,_nodeTypeLifeCycle);
    return lastOK();
=======
    auto pContext = (NodeContext*)(*nodeContext);
    auto pServer  = Server::findServer(server);
    if (!pContext || !pServer)
        return;

    NodeId node = *nodeId;
    NodeId type = *typeNodeId;
    pContext->typeDestruct(*pServer, node, type);
>>>>>>> 05fc3fde
}

//*****************************************************************************

bool NodeContext::setAsDataSource(Server& server, NodeId& node)
{
    // Make this context handle the data source calls
<<<<<<< HEAD
    _lastError = UA_Server_setVariableNode_dataSource(server.server(), n,
                                         _dataSource);
    return lastOK();
=======
    return UA_Server_setVariableNode_dataSource(
        server.server(), node, m_dataSource) == UA_STATUSCODE_GOOD;
>>>>>>> 05fc3fde
}

//*****************************************************************************

UA_StatusCode NodeContext::readDataSource(
    UA_Server* server,
    const UA_NodeId* /*sessionId*/, void* /*sessionContext*/,
    const UA_NodeId* nodeId, void* nodeContext,
    UA_Boolean includeSourceTimeStamp,
    const UA_NumericRange* range, UA_DataValue* value)
{
    if (!nodeContext)
        return UA_STATUSCODE_GOOD;

    auto pContext = (NodeContext*)(nodeContext);
    auto pServer  = Server::findServer(server);
    if (!pServer || !pContext || !nodeId || !value)
        return UA_STATUSCODE_GOOD;

    NodeId node = *nodeId;
    if(!pContext->readData(*pServer, node, range, *value))
        return UA_STATUSCODE_BADDATAUNAVAILABLE;

    if(includeSourceTimeStamp)
    {
        value->hasServerTimestamp = true;
        value->sourceTimestamp = UA_DateTime_now();
    }
    
    return UA_STATUSCODE_GOOD;
}

//*****************************************************************************

UA_StatusCode NodeContext::writeDataSource(
    UA_Server* server,
    const UA_NodeId* /*sessionId*/, void* /*sessionContext*/,
    const UA_NodeId* nodeId, void* nodeContext,
    const UA_NumericRange* range, // can be null
    const UA_DataValue* value)
{
    if (!nodeContext)
        return UA_STATUSCODE_GOOD;

    auto pContext = (NodeContext*)(nodeContext);
    auto pServer  = Server::findServer(server);
    if (!pServer || !pContext || !nodeId || !value)
        return UA_STATUSCODE_GOOD;

    NodeId node = *nodeId;
    if(!pContext->writeData(*pServer, node, range, *value))
        return UA_STATUSCODE_BADDATAUNAVAILABLE;

    return UA_STATUSCODE_GOOD;
}

//*****************************************************************************

bool NodeContext::setValueCallback(Server& server, NodeId& node)
{
<<<<<<< HEAD
    _lastError =  UA_Server_setVariableNode_valueCallback(server.server(),n,_valueCallback);
    return lastOK();
=======
    return UA_Server_setVariableNode_valueCallback(
        server.server(), node, m_valueCallback) == UA_STATUSCODE_GOOD;
>>>>>>> 05fc3fde
}

//*****************************************************************************

// Value Callbacks
void NodeContext::readValueCallback(
    UA_Server* server,
    const UA_NodeId* /*sessionId*/, void* /*sessionContext*/,
    const UA_NodeId* nodeId, void* nodeContext,
    const UA_NumericRange* range, // can be null
    const UA_DataValue* value)
{
    if(!nodeContext)
        return;

    auto pContext = (NodeContext*)(nodeContext);
    auto pServer  = Server::findServer(server);
    if(pServer && pContext && nodeId && value )
    {
       NodeId node = *nodeId;
       pContext->readValue(*pServer, node, range, value);
    }
}

//*****************************************************************************

void NodeContext::writeValueCallback(
    UA_Server* server,
    const UA_NodeId* /*sessionId*/, void* /*sessionContext*/,
    const UA_NodeId* nodeId, void* nodeContext,
    const UA_NumericRange* range, // can be null
    const UA_DataValue* value)
{
    if(!nodeContext)
        return;

    auto pContext = (NodeContext*)(nodeContext);
    auto pServer  = Server::findServer(server);
    if(pServer && pContext && nodeId && value)
    {
        NodeId node = *nodeId;
        pContext->writeValue(*pServer, node, range, *value);
    }
}

} // namespace Open62541<|MERGE_RESOLUTION|>--- conflicted
+++ resolved
@@ -93,18 +93,6 @@
      if (!server || !nodeId || !typeNodeId)
          return;
 
-<<<<<<< HEAD
- /*!
- * \brief Open62541::NodeContext::setTypeLifeCycle
- * \param server
- * \param n
- * \return
- */
-bool Open62541::NodeContext::setTypeLifeCycle(Server &server,NodeId &n)
-{
-    _lastError = UA_Server_setNodeTypeLifecycle(server.server(), n,_nodeTypeLifeCycle);
-    return lastOK();
-=======
     auto pContext = (NodeContext*)(*nodeContext);
     auto pServer  = Server::findServer(server);
     if (!pContext || !pServer)
@@ -113,7 +101,6 @@
     NodeId node = *nodeId;
     NodeId type = *typeNodeId;
     pContext->typeDestruct(*pServer, node, type);
->>>>>>> 05fc3fde
 }
 
 //*****************************************************************************
@@ -121,14 +108,8 @@
 bool NodeContext::setAsDataSource(Server& server, NodeId& node)
 {
     // Make this context handle the data source calls
-<<<<<<< HEAD
-    _lastError = UA_Server_setVariableNode_dataSource(server.server(), n,
-                                         _dataSource);
-    return lastOK();
-=======
     return UA_Server_setVariableNode_dataSource(
         server.server(), node, m_dataSource) == UA_STATUSCODE_GOOD;
->>>>>>> 05fc3fde
 }
 
 //*****************************************************************************
@@ -189,13 +170,8 @@
 
 bool NodeContext::setValueCallback(Server& server, NodeId& node)
 {
-<<<<<<< HEAD
-    _lastError =  UA_Server_setVariableNode_valueCallback(server.server(),n,_valueCallback);
-    return lastOK();
-=======
     return UA_Server_setVariableNode_valueCallback(
         server.server(), node, m_valueCallback) == UA_STATUSCODE_GOOD;
->>>>>>> 05fc3fde
 }
 
 //*****************************************************************************
