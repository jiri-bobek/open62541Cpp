<<<<<<< HEAD
/*
 * Copyright (C) 2017 -  B. J. Hill
 *
 * This file is part of open62541 C++ classes. open62541 C++ classes are free software: you can
 * redistribute it and/or modify it under the terms of the Mozilla Public
 * License v2.0 as stated in the LICENSE file provided with open62541.
 *
 * open62541 C++ classes are distributed in the hope that it will be useful, but WITHOUT ANY
 * WARRANTY; without even the implied warranty of MERCHANTABILITY or FITNESS FOR
 * A PARTICULAR PURPOSE.
 */
#include "open62541client.h"
#include "clientbrowser.h"


/*!
 * \brief subscriptionInactivityCallback
 * \param client
 * \param subscriptionId
 * \param subContext
 */
void Open62541::Client::subscriptionInactivityCallback(UA_Client *client, UA_UInt32 subscriptionId, void *subContext)
{
    Client *p =   (Client *)(UA_Client_getContext(client));
    if(p)
    {
        p->subscriptionInactivity(subscriptionId, subContext);
    }
}


/*!
 * \brief Open62541::Client::asyncServiceCallback
 * \param client
 * \param userdata
 * \param requestId
 * \param response
 * \param responseType
 */
void  Open62541::Client::asyncServiceCallback(UA_Client *client, void *userdata,
        UA_UInt32 requestId, void *response,
        const UA_DataType *responseType)
{
    Client *p =   (Client *)(UA_Client_getContext(client));
    if(p)
    {
        p->asyncService(userdata, requestId, response, responseType);
    }
}


/*!
 * \brief Open62541::Client::stateCallback
 * \param client
 * \param clientState
 */
void  Open62541::Client::stateCallback (UA_Client *client, UA_SecureChannelState channelState, UA_SessionState sessionState, UA_StatusCode connectStatus)
{
    Client *p =   (Client *)(UA_Client_getContext(client));
    if(p)
    {
        p->stateChange( channelState,  sessionState, connectStatus);
    }
}


/*!
    \brief Open62541::Client::deleteTree
    \param nodeId
    \return
*/
bool Open62541::Client::deleteTree(NodeId &nodeId) {
    if(_client)
    {
        NodeIdMap m;
        browseTree(nodeId, m);
        for (auto i = m.begin(); i != m.end(); i++) {
            UA_NodeId &ni =  i->second;
            if (ni.namespaceIndex > 0) { // namespace 0 appears to be reserved
                WriteLock l(_mutex);
                UA_Client_deleteNode(_client, i->second, true);
            }
        }
    }
    return lastOK();
}

/*!
    \brief browseTreeCallBack
    \param childId
    \param isInverse
    \param referenceTypeId
    \param handle
    \return
*/

static UA_StatusCode browseTreeCallBack(UA_NodeId childId, UA_Boolean isInverse, UA_NodeId /*referenceTypeId*/, void *handle) {
    if (!isInverse) { // not a parent node - only browse forward
        Open62541::UANodeIdList  *pl = (Open62541::UANodeIdList *)handle;
        pl->put(childId);
    }
    return UA_STATUSCODE_GOOD;
}

/*!
    \brief Open62541::Client::browseChildren
    \param nodeId
    \param m
    \return
*/
bool Open62541::Client::browseChildren(UA_NodeId &nodeId, NodeIdMap &m) {
    Open62541::UANodeIdList l;
    {
        WriteLock ll(mutex());
        UA_Client_forEachChildNodeCall(_client, nodeId,  browseTreeCallBack, &l); // get the childlist
    }
    for (int i = 0; i < int(l.size()); i++) {
        if (l[i].namespaceIndex == nodeId.namespaceIndex) { // only in same namespace
            std::string s = Open62541::toString(l[i]);
            if (m.find(s) == m.end()) {
                m.put(l[i]);
                browseChildren(l[i], m); // recurse no duplicates
            }
        }
    }
    return lastOK();
}

/*!
    \brief Open62541::Client::browseTree
    \param nodeId
    \param tree
    \return
*/
bool Open62541::Client::browseTree(Open62541::NodeId &nodeId, Open62541::UANodeTree &tree) {
    // form a heirachical tree of nodes given node is added to tree
    tree.root().setData(nodeId); // set the root of the tree
    return browseTree(nodeId.get(), tree.rootNode());
}

/*!
    \brief Open62541::Client::browseTree
    \param nodeId
    \param node
    \return
*/
bool Open62541::Client::browseTree(UA_NodeId &nodeId, Open62541::UANode *node) {
    // form a heirachical tree of nodes
    if(_client)
    {
        Open62541::UANodeIdList l;
        {
            WriteLock ll(mutex());
            UA_Client_forEachChildNodeCall(_client, nodeId,  browseTreeCallBack, &l); // get the childlist
        }
        for (int i = 0; i < int(l.size()); i++) {
            if (l[i].namespaceIndex > 0) {
                QualifiedName outBrowseName;
                {
                    WriteLock ll(mutex());
                    _lastError = __UA_Client_readAttribute(_client, &l[i], UA_ATTRIBUTEID_BROWSENAME, outBrowseName, &UA_TYPES[UA_TYPES_QUALIFIEDNAME]);
                }
                if (lastOK()) {
                    std::string s = toString(outBrowseName.get().name); // get the browse name and leaf key
                    NodeId nId = l[i]; // deep copy
                    UANode *n = node->createChild(s); // create the node
                    n->setData(nId);
                    browseTree(l[i], n);
                }
            }
        }
    }
    return lastOK();
}

/*!
    \brief Open62541::Client::browseTree
    \param nodeId
    \param tree
    \return
*/
bool Open62541::Client::browseTree(NodeId &nodeId, NodeIdMap &m) {
    m.put(nodeId);
    return browseChildren(nodeId, m);
}

/*!
    \brief Open62541::Client::getEndpoints
    \param serverUrl
    \param list
    \return
*/
UA_StatusCode Open62541::Client::getEndpoints(const std::string &serverUrl, std::vector<std::string> &list) {
    if (_client) {
        UA_EndpointDescription *endpointDescriptions = nullptr;
        size_t endpointDescriptionsSize = 0;

        {
            WriteLock l(_mutex);
            _lastError = UA_Client_getEndpoints(_client, serverUrl.c_str(), &endpointDescriptionsSize, &endpointDescriptions);
        }
        if (_lastError == UA_STATUSCODE_GOOD) {
            for (int i = 0; i < int(endpointDescriptionsSize); i++) {

                list.push_back(toString(endpointDescriptions[i].endpointUrl));
            }
        }
        return _lastError;
    }
    throw std::runtime_error("Null client");
    return 0;
}


/*!
    \brief NodeIdFromPath
    \param path
    \param nameSpaceIndex
    \param nodeId
    \return
*/
bool Open62541::Client::nodeIdFromPath(NodeId &start, Path &path, NodeId &nodeId) {
    // nodeId is a shallow copy - do not delete and is volatile
    UA_NodeId n = start.get();

    int level = 0;
    if (path.size() > 0) {
        Open62541::ClientBrowser b(*this);
        while (level < int(path.size())) {
            b.browse(n);
            auto i = b.find(path[level]);
            if (i == b.list().end()) return false;
            level++;
            n = (*i).childId;
        }
    }

    nodeId = n; // deep copy
    return level == int(path.size());
}



/*!
    \brief createPath
    \param start
    \param path
    \param nameSpaceIndex
    \param nodeId
    \return
*/
bool Open62541::Client::createFolderPath(NodeId &start, Path &path, int nameSpaceIndex, NodeId &nodeId) {
    //
    // create folder path first then add varaibles to path's end leaf
    //
    UA_NodeId n = start.get();
    //
    int level = 0;
    if (path.size() > 0) {
        Open62541::ClientBrowser b(*this);
        while (level < int(path.size())) {
            b.browse(n);
            auto i = b.find(path[level]);
            if (i == b.list().end())  break;
            level++;
            n = (*i).childId; // shallow copy
        }
        if (level == int(path.size())) {
            nodeId = n;
        }
        else {
            NodeId nf(nameSpaceIndex, 0); // auto generate NODE id
            nodeId = n;
            NodeId newNode;
            while (level < int(path.size())) {
                addFolder(nodeId, path[level], nf, newNode.notNull(), nameSpaceIndex);
                if (!lastOK()) {
                    break;
                }
                nodeId = newNode; // assign
                level++;
            }
        }
    }
    return level == int(path.size());
}

/*!
    \brief getChild
    \param nameSpaceIndex
    \param childName
    \return
*/
bool Open62541::Client::getChild(NodeId &start, const std::string &childName, NodeId &ret) {
    Path p;
    p.push_back(childName);
    return nodeIdFromPath(start, p, ret);
}

/*!
    \brief Open62541::Client::addFolder
    \param parent
    \param nameSpaceIndex
    \param childName
    \return
*/
bool Open62541::Client::addFolder(NodeId &parent,  const std::string &childName,
                                  NodeId &nodeId,  NodeId &newNode, int nameSpaceIndex) {
    if(!_client) return false;
    WriteLock l(_mutex);
    //
    if (nameSpaceIndex == 0) nameSpaceIndex = parent.nameSpaceIndex(); // inherit parent by default
    //
    QualifiedName qn(nameSpaceIndex, childName);
    ObjectAttributes attr;
    attr.setDisplayName(childName);
    attr.setDescription(childName);
    //
    _lastError = UA_Client_addObjectNode(_client,
                                         nodeId,
                                         parent,
                                         NodeId::Organizes,
                                         qn,
                                         NodeId::FolderType,
                                         attr.get(),
                                         newNode.isNull()?nullptr:newNode.ref());

    return lastOK();
}

/*!
    \brief Open62541::Client::addFolder::addVariable
    \param parent
    \param nameSpaceIndex
    \param childName
    \return
*/
bool Open62541::Client::addVariable(NodeId &parent, const std::string &childName, Variant &value,
                                    NodeId &nodeId, NodeId &newNode, int nameSpaceIndex) {
    if(!_client) return false;
    WriteLock l(_mutex);
    if (nameSpaceIndex == 0) nameSpaceIndex = parent.nameSpaceIndex(); // inherit parent by default
    VariableAttributes var_attr;
    QualifiedName qn(nameSpaceIndex, childName);
    var_attr.setDisplayName(childName);
    var_attr.setDescription(childName);
    var_attr.setValue(value);
    _lastError = UA_Client_addVariableNode(_client,
                                           nodeId, // Assign new/random NodeID
                                           parent,
                                           NodeId::Organizes,
                                           qn,
                                           UA_NODEID_NUMERIC(0, UA_NS0ID_BASEDATAVARIABLETYPE), // no variable type
                                           var_attr,
                                           newNode.isNull()?nullptr:newNode.ref());


    return lastOK();
}


/*!
 * \brief Open62541::Client::addProperty
 * \param parent
 * \param key
 * \param value
 * \param nodeId
 * \param newNode
 * \return
 */
bool Open62541::Client::addProperty(NodeId &parent,
                                    const std::string &key,
                                    Variant &value,
                                    NodeId &nodeId,
                                    NodeId &newNode,
                                    int nameSpaceIndex )
{
    if(!_client) return false;
    WriteLock l(_mutex);
    if (nameSpaceIndex == 0) nameSpaceIndex = parent.nameSpaceIndex(); // inherit parent by default
    VariableAttributes var_attr;
    QualifiedName qn(nameSpaceIndex, key);
    var_attr.setDisplayName(key);
    var_attr.setDescription(key);
    var_attr.setValue(value);
    _lastError = UA_Client_addVariableNode(_client,
                                           nodeId, // Assign new/random NodeID
                                           parent,
                                           UA_NODEID_NUMERIC(0, UA_NS0ID_HASPROPERTY),
                                           qn,
                                           UA_NODEID_NUMERIC(0, UA_NS0ID_BASEDATAVARIABLETYPE), // no variable type
                                           var_attr,
                                           newNode.isNull()?nullptr:newNode.ref());
    return lastOK();
}

/*!
 * \brief Open62541::Client::stateChange
 * \param channelState
 * \param sessionState
 * \param connectStatus
 */
void Open62541::Client::stateChange(UA_SecureChannelState channelState,
                                    UA_SessionState sessionState,
                                    UA_StatusCode connectStatus) {

    _channelState = channelState;
    _sessionState = sessionState;
    _connectStatus = connectStatus;


    if(!connectStatus)
    {
        if(_lastSessionState != sessionState)
        {
            switch (sessionState) {
            case UA_SESSIONSTATE_CLOSED:
                SessionStateClosed();

                break;
            case UA_SESSIONSTATE_CREATE_REQUESTED:
                SessionStateCreateRequested();

                break;
            case UA_SESSIONSTATE_CREATED:
                SessionStateCreated();

                break;
            case UA_SESSIONSTATE_ACTIVATE_REQUESTED:
                SessionStateActivateRequested();
                break;
            case UA_SESSIONSTATE_ACTIVATED:
                SessionStateActivated();
                break;
            case UA_SESSIONSTATE_CLOSING:
                SessionStateClosing();
                break;
            default:
                break;
            }
            _lastSessionState = sessionState;
        }

        if(_lastSecureChannelState != channelState)
        {

            switch(channelState)
            {
            case UA_SECURECHANNELSTATE_CLOSED:
                SecureChannelStateClosed();
                break;
            case UA_SECURECHANNELSTATE_HEL_SENT:
                SecureChannelStateHelSent();
                break;
            case UA_SECURECHANNELSTATE_HEL_RECEIVED:
                SecureChannelStateHelReceived();
                break;
            case UA_SECURECHANNELSTATE_ACK_SENT:
                SecureChannelStateAckSent();
                break;
            case UA_SECURECHANNELSTATE_ACK_RECEIVED:
                SecureChannelStateAckReceived();
                break;
            case UA_SECURECHANNELSTATE_OPN_SENT:
                SecureChannelStateOpenSent();
                break;
            case UA_SECURECHANNELSTATE_OPEN:
                SecureChannelStateOpen();
                break;
            case UA_SECURECHANNELSTATE_CLOSING:
                SecureChannelStateClosing();
                break;
            default:
                break;
            }
            _lastSecureChannelState = channelState;
        }
    }
    else
    {
        _lastError = connectStatus;
        connectFail();
    }

}
=======
/*
 * Copyright (C) 2017 -  B. J. Hill
 *
 * This file is part of open62541 C++ classes. open62541 C++ classes are free software: you can
 * redistribute it and/or modify it under the terms of the Mozilla Public
 * License v2.0 as stated in the LICENSE file provided with open62541.
 *
 * open62541 C++ classes are distributed in the hope that it will be useful, but WITHOUT ANY
 * WARRANTY; without even the implied warranty of MERCHANTABILITY or FITNESS FOR
 * A PARTICULAR PURPOSE.
 */
#include "open62541client.h"
#include "clientbrowser.h"

namespace Open62541 {

ApplicationDescriptionList::~ApplicationDescriptionList() {
    for (auto i : *this) {
        if (i) {
            UA_ApplicationDescription_delete(i); // delete the item
        }
    }
}

//*****************************************************************************
//*****************************************************************************

Client::~Client() {
    if (m_pClient) {
        disconnect();
        UA_Client_delete(m_pClient);
    }
}

//*****************************************************************************

bool Client::runIterate(uint32_t interval /*= 100*/) {
    if (!m_pClient) return false;

    m_lastError = UA_Client_run_iterate(m_pClient, interval);
    return lastOK();
}

//*****************************************************************************

void Client::initialise() {
    if (m_pClient) {
        if (getState() != UA_CLIENTSTATE_DISCONNECTED) disconnect();
        UA_Client_delete(m_pClient);
        m_pClient = nullptr;
    }
    m_pClient = UA_Client_new();
    if (!m_pClient)
        return;

    UA_ClientConfig_setDefault(UA_Client_getConfig(m_pClient)); // initalise the client structure
    UA_Client_getConfig(m_pClient)->clientContext = this;
    UA_Client_getConfig(m_pClient)->stateCallback = stateCallback;
    UA_Client_getConfig(m_pClient)->subscriptionInactivityCallback = subscriptionInactivityCallback;
}

//*****************************************************************************

void  Client::stateCallback (UA_Client* client, UA_ClientState clientState)
{
    if(auto p = (Client*)UA_Client_getContext(client)) {
        p->stateChange(clientState);
    }
}

//*****************************************************************************

void Client::asyncConnectCallback(
    UA_Client*  client,
    void*       userdata,
    UA_UInt32   requestId,
    void*       response) {
    if (auto p = (Client*)UA_Client_getContext(client)) {
        p->asyncConnectService(requestId, userdata, response);
    }
}

//*****************************************************************************

void Client::subscriptionInactivityCallback(
    UA_Client*  client,
    UA_UInt32   subscriptionId,
    void*       subContext) {
    if(auto p = (Client*)UA_Client_getContext(client)) {
        p->subscriptionInactivity(subscriptionId, subContext);
    }
}

//*****************************************************************************

bool Client::addSubscription(
    UA_UInt32&                  newId,
    CreateSubscriptionRequest*  settings /*= nullptr*/) {
    ClientSubscriptionRef sub(new ClientSubscription(*this));

    if (settings) {
        sub->settings() = *settings; // assign settings across
    }

    if (sub->create()) {
        newId = sub->id();
        m_subscriptions[newId] = sub;
        return true;
    }

    return false;
}

//*****************************************************************************

bool Client::removeSubscription(UA_UInt32 Id) {
    m_subscriptions.erase(Id); // remove from dictionary implicit delete
    return true;
}

//*****************************************************************************

ClientSubscription* Client::subscription(UA_UInt32 Id) {
    if (m_subscriptions.find(Id) != m_subscriptions.end()) {
        ClientSubscriptionRef& c = m_subscriptions[Id];
        return c.get();
    }
    return nullptr;
}

//*****************************************************************************

void Client::stateChange(UA_ClientState clientState) {
    switch (clientState) {
    case UA_CLIENTSTATE_DISCONNECTED:           stateDisconnected();        break;
    case UA_CLIENTSTATE_CONNECTED:              stateConnected();           break;
    case UA_CLIENTSTATE_SECURECHANNEL:          stateSecureChannel();       break;
    case UA_CLIENTSTATE_SESSION:                stateSession();             break;
    case UA_CLIENTSTATE_SESSION_RENEWED:        stateSessionRenewed();      break;
    case UA_CLIENTSTATE_WAITING_FOR_ACK:        stateWaitingForAck();       break;
    case UA_CLIENTSTATE_SESSION_DISCONNECTED:   stateSessionDisconnected(); break;
    default:                                                                break;
    }
}

//*****************************************************************************

bool Client::getEndpoints(
    const std::string&          serverUrl,
    EndpointDescriptionArray&   list) {
    if (!m_pClient) return false;

    UA_EndpointDescription* endpointDescriptions     = nullptr;
    size_t                  endpointDescriptionsSize = 0;
    {
        WriteLock l(m_mutex);
        m_lastError = UA_Client_getEndpoints(
            m_pClient, serverUrl.c_str(),
            &endpointDescriptionsSize,
            &endpointDescriptions);
    }
    if (!lastOK()) return false;

    // copy list so it is managed by the caller
    list.setList(endpointDescriptionsSize, endpointDescriptions);
    return true;
}

//*****************************************************************************

UA_StatusCode Client::getEndpoints(
    const std::string&        serverUrl,
    std::vector<std::string>& list) {
    if (!m_pClient) {
        throw std::runtime_error("Null client");
        return 0;
    }

    EndpointDescriptionArray endpoints;
    if (!getEndpoints(serverUrl, endpoints))
        return m_lastError;

    for (const auto& descr : endpoints)
        list.push_back(toString(descr.endpointUrl));

    return UA_STATUSCODE_GOOD;
}

//*****************************************************************************

bool Client::findServers(
    const std::string&           serverUrl,
    const StringArray&           serverUris,
    const StringArray&           localeIds,
    ApplicationDescriptionArray& registeredServers) {
    if (!m_pClient) return false;

    WriteLock l(m_mutex);
    m_lastError = UA_Client_findServers(
        m_pClient,
        serverUrl.c_str(),
        serverUris.size(),
        serverUris.data(),
        localeIds.size(),
        localeIds.data(),
        registeredServers.sizeRef(),
        registeredServers.dataRef());
    UAPRINTLASTERROR(m_lastError)
        return lastOK();
}

//*****************************************************************************

bool Client::findServersOnNetwork(
    const std::string&      serverUrl,
    unsigned                startingRecordId,
    unsigned                maxRecordsToReturn,
    const StringArray&      serverCapabilityFilter,
    ServerOnNetworkArray&   serverOnNetwork) {
    if (!m_pClient) return false;
    WriteLock l(m_mutex);
    m_lastError = UA_Client_findServersOnNetwork(
        m_pClient, serverUrl.c_str(),
        startingRecordId,
        maxRecordsToReturn,
        serverCapabilityFilter.size(),
        serverCapabilityFilter.data(),
        serverOnNetwork.sizeRef(),
        serverOnNetwork.dataRef());
    return lastOK();
}

//*****************************************************************************

bool Client::readAttribute(
    const UA_NodeId&    nodeId,
    UA_AttributeId      attr,
    void*               outVal,
    const UA_DataType&  type) {
    if (!m_pClient) return false;
    WriteLock l(m_mutex);
    m_lastError = __UA_Client_readAttribute(m_pClient, &nodeId, attr, outVal, &type);
    return lastOK();
}

//*****************************************************************************

bool Client::writeAttribute(
    const UA_NodeId&    nodeId,
    UA_AttributeId      attr,
    const void*         val,
    const UA_DataType&  type) {
    if (!m_pClient) return false;
    WriteLock l(m_mutex);
    m_lastError = __UA_Client_writeAttribute(m_pClient, &nodeId, attr, val, &type);
    return lastOK();
}

//*****************************************************************************

UA_ClientState Client::getState() {
    ReadLock l(m_mutex);
    if (m_pClient) return UA_Client_getState(m_pClient);
    throw std::runtime_error("Null client");
    return UA_CLIENTSTATE_DISCONNECTED;
}

//*****************************************************************************

void Client::reset() {
    WriteLock l(m_mutex);
    if (!m_pClient) throw std::runtime_error("Null client");
    UA_Client_reset(m_pClient);
    return;
}

//*****************************************************************************

bool Client::connect(const std::string& endpointUrl) {
    initialise();
    WriteLock l(m_mutex);
    if (!m_pClient) throw std::runtime_error("Null client");
    m_lastError = UA_Client_connect(m_pClient, endpointUrl.c_str());
    return lastOK();
}

//*****************************************************************************

bool Client::connectUsername(
    const std::string& endpoint,
    const std::string& username,
    const std::string& password) {
    initialise();
    WriteLock l(m_mutex);
    if (!m_pClient) throw std::runtime_error("Null client");
    m_lastError = UA_Client_connect_username(
        m_pClient,
        endpoint.c_str(),
        username.c_str(),
        password.c_str());
    return lastOK();
}

//*****************************************************************************

bool Client::connectAsync(const std::string& endpoint) {
    initialise();
    WriteLock l(m_mutex);
    if (!m_pClient) throw std::runtime_error("Null client");
    m_lastError = UA_Client_connect_async(
        m_pClient,
        endpoint.c_str(),
        asyncConnectCallback,
        this);
    return lastOK();
}

//*****************************************************************************

bool Client::connectNoSession(const std::string& endpoint) {
    initialise();
    WriteLock l(m_mutex);
    if (!m_pClient) throw std::runtime_error("Null client");
    m_lastError = UA_Client_connect_noSession(m_pClient, endpoint.c_str());
    return lastOK();
}

//*****************************************************************************

bool Client::disconnect() {
    WriteLock l(m_mutex);
    if (!m_pClient) throw std::runtime_error("Null client");
    m_lastError = UA_Client_disconnect(m_pClient);
    return lastOK();
}

//*****************************************************************************

bool Client::disconnectAsync(UA_UInt32 requestId /*= 0*/) {
    WriteLock l(m_mutex);
    if (!m_pClient) throw std::runtime_error("Null client");
    m_lastError = UA_Client_disconnect_async(m_pClient, &requestId);
    return lastOK();
}

//*****************************************************************************

int Client::namespaceGetIndex(const std::string& namespaceUri) {
    WriteLock l(m_mutex);
    if (!m_pClient) throw std::runtime_error("Null client");
    int namespaceIndex = 0;
    UA_String uri = toUA_String(namespaceUri);
    if (UA_Client_NamespaceGetIndex(
        m_pClient,
        &uri,
        (UA_UInt16*)(&namespaceIndex)) == UA_STATUSCODE_GOOD) {
        return namespaceIndex;
    }
    return -1; // value
}

/******************************************************************************
* Call-back used to retrieve the list of children of a given node
* @param childId
* @param isInverse
* @param referenceTypeId
* @param handle
* @return UA_STATUSCODE_GOOD
*/
static UA_StatusCode browseTreeCallBack(
    UA_NodeId   childId,
    UA_Boolean  isInverse,
    UA_NodeId /*referenceTypeId*/,
    void*       outList) {
    if (!isInverse) { // not a parent node - only browse forward
        ((UANodeIdList*)outList)->put(childId);
    }
    return UA_STATUSCODE_GOOD;
}

//*****************************************************************************

UANodeIdList Client::getChildrenList(const UA_NodeId& node) {
    UANodeIdList children;
    WriteLock ll(m_mutex);

    UA_Client_forEachChildNodeCall(
        m_pClient, node,
        browseTreeCallBack, // browse the tree
        &children);         // output arg of the call-back. hold the list

    return children; // NRVO
}

//*****************************************************************************

bool Client::browseTree(const UA_NodeId& nodeId, UANode* node) {
    if (!m_pClient) return false;
    
    for (auto& child : getChildrenList(nodeId)) {
        if (child.namespaceIndex < 1) continue;

        QualifiedName outBrowseName;
        if (!readBrowseName(child, outBrowseName)) continue;
        
        // create the node in the tree using the browse name as key
        NodeId dataCopy = child;        // deep copy
        UANode* pNewNode = node->createChild(toString(outBrowseName.name()));
        pNewNode->setData(dataCopy);
        browseTree(child, pNewNode);    // recurse
    }
    return lastOK();
}

//*****************************************************************************

bool Client::browseTree(const NodeId& nodeId, UANodeTree& outTree) {
    // form a hierarchical tree of nodes. given node is added to tree
    outTree.root().setData(nodeId); // set the root of the tree
    return browseTree(nodeId, outTree.rootNode());
}

//*****************************************************************************

bool Client::browseTree(const NodeId& nodeId, NodeIdMap& outNodeMap) {
    outNodeMap.put(nodeId);
    return browseChildren(nodeId, outNodeMap);
}

//*****************************************************************************

bool Client::browseChildren(const UA_NodeId& nodeId, NodeIdMap& nodeMap) {
    for (auto& child : getChildrenList(nodeId)) {
        if (child.namespaceIndex != nodeId.namespaceIndex)
            continue; // only in same namespace

        if (nodeMap.find(toString(child)) == nodeMap.end()) {
            nodeMap.put(child);
            browseChildren(child, nodeMap); // recurse no duplicates
        }
    }
    return lastOK();
}

//*****************************************************************************

bool Client::nodeIdFromPath(const NodeId& start, const Path& path, NodeId& outNodeId) {
    // nodeId is a shallow copy - do not delete and is volatile
    UA_NodeId node = start.get();

    int level = 0;
    if (path.size() > 0) {
        ClientBrowser browser(*this);
        while (level < int(path.size())) {
            browser.browse(node);
            auto pNode = browser.find(path[level]);
            if (!pNode) return false;
            level++;
            node = pNode->nodeId;
        }
    }

    outNodeId = node; // deep copy
    return level == int(path.size());
}

//*****************************************************************************

bool Client::createFolderPath(
    const NodeId& start,
    const Path&   path,
    int           nameSpaceIndex,
    NodeId&       nodeId) {

    if (path.size() < 1)
        return true;

    UA_NodeId node = start.get();
    int level = 0;
    ClientBrowser browser(*this);

    while (level < int(path.size())) {
        browser.browse(node);
        auto pNode = browser.find(path[level]);
        if (!pNode) break;
        level++;
        node = pNode->nodeId; // shallow copy
    }
    if (level == int(path.size())) {
        nodeId = node;
    }
    else {
        NodeId nf(nameSpaceIndex, 0); // auto generate NODE id
        nodeId = node;
        NodeId newNode;
        while (level < int(path.size())) {
            addFolder(nodeId, path[level], nf, newNode.notNull(), nameSpaceIndex);
            if (!lastOK()) {
                break;
            }
            nodeId = newNode; // assign
            level++;
        }
    }
    
    return level == int(path.size());
}

//*****************************************************************************

bool Client::getChild(const NodeId& start, const std::string& childName, NodeId& ret) {
    Path path;
    path.push_back(childName);
    return nodeIdFromPath(start, path, ret);
}

//*****************************************************************************

bool Client::readBrowseName(const NodeId& nodeId, std::string& outName, int& outNamespace) {
    WriteLock l(m_mutex);
    if (!m_pClient) throw std::runtime_error("Null client");
    QualifiedName outBrowseName;
    m_lastError = UA_Client_readBrowseNameAttribute(m_pClient, nodeId, outBrowseName);
    if (m_lastError == UA_STATUSCODE_GOOD) {
        outName = toString(outBrowseName->name);
        outNamespace = outBrowseName->namespaceIndex;
    }
    return m_lastError == UA_STATUSCODE_GOOD;
}

//*****************************************************************************

void Client::setBrowseName(NodeId& nodeId, int nameSpaceIndex, const std::string& name) {
    WriteLock l(m_mutex);
    if (!m_pClient) throw std::runtime_error("Null client");
    QualifiedName newBrowseName(nameSpaceIndex, name);
    UA_Client_writeBrowseNameAttribute(m_pClient, nodeId, newBrowseName);
}

//*****************************************************************************

bool Client::readArrayDimensions(
    const UA_NodeId&        nodeId,
    std::vector<UA_UInt32>& ret) {
    if (!m_pClient) return false;

    WriteLock l(m_mutex);
    size_t      outArrayDimensionsSize  = 0;
    UA_UInt32*  outArrayDimensions      = nullptr;
    m_lastError = UA_Client_readArrayDimensionsAttribute(
        m_pClient,
        nodeId,
        &outArrayDimensionsSize,
        &outArrayDimensions);

    if (m_lastError == UA_STATUSCODE_GOOD) {
        if (outArrayDimensions) {
            for (int i = 0; i < int(outArrayDimensionsSize); i++) {
                ret.push_back(outArrayDimensions[i]);
            }
            UA_Array_delete(
                outArrayDimensions,
                outArrayDimensionsSize,
                &UA_TYPES[UA_TYPES_INT32]);
        }
    }
    return lastOK();
}

//*****************************************************************************

bool Client::setArrayDimensions(
    NodeId&                 nodeId,
    std::vector<UA_UInt32>& newArrayDimensions) {
    m_lastError = UA_Client_writeArrayDimensionsAttribute(
        m_pClient,
        nodeId,
        UA_UInt32(newArrayDimensions.size()),
        newArrayDimensions.data());
    return lastOK();
}

//*****************************************************************************

bool Client::deleteNode(const NodeId& nodeId, bool deleteReferences) {
    WriteLock l(m_mutex);
    if (!m_pClient) throw std::runtime_error("Null client");
    m_lastError = UA_Client_deleteNode(m_pClient, nodeId, UA_Boolean(deleteReferences));
    return lastOK();
}

//*****************************************************************************

bool Client::deleteTree(const NodeId& nodeId) {
    if (!m_pClient) return false;

    NodeIdMap nodeMap;
    browseTree(nodeId, nodeMap);
    for (auto& node : nodeMap) {
        if (node.second.namespaceIndex > 0) { // namespace 0 appears to be reserved
            WriteLock l(m_mutex);
            UA_Client_deleteNode(m_pClient, node.second, true);
        }
    }
    return lastOK();
}

//*****************************************************************************

bool Client::callMethod(
    const NodeId&       objectId,
    const NodeId&       methodId,
    const VariantList&  in,
    VariantArray&       out) {
    WriteLock l(m_mutex);
    if (!m_pClient) throw std::runtime_error("Null client");

    size_t      outputSize  = 0;
    UA_Variant* output      = nullptr;

    m_lastError = UA_Client_call(
        m_pClient,
        objectId,
        methodId,
        in.size(),
        in.data(),
        &outputSize,
        &output);

    if (!lastOK()) return false;

    out.setList(outputSize, output);
    return true;
}

//*****************************************************************************

bool Client::addFolder(
    const NodeId&       parent,
    const std::string&  browseName,
    const NodeId&       nodeId,
    NodeId&             outNewNodeId     /*= NodeId::Null*/,
    int                 nameSpaceIndex   /*= 0*/) {
    if(!m_pClient) return false;
    WriteLock l(m_mutex);
    if (nameSpaceIndex == 0)
        nameSpaceIndex = parent.nameSpaceIndex(); // inherit parent by default

    m_lastError = UA_Client_addObjectNode(
        m_pClient,
        nodeId,
        parent,
        NodeId::Organizes,
        QualifiedName(nameSpaceIndex, browseName),
        NodeId::FolderType,
        ObjectAttributes(browseName),
        outNewNodeId.isNull() ? nullptr : outNewNodeId.ref());

    return lastOK();
}

//*****************************************************************************

bool Client::addVariable(
    const NodeId&       parent,
    const std::string&  browseName,
    const Variant&      value,
    const NodeId&       nodeId,
    NodeId&             outNewNodeId     /*= NodeId::Null*/,
    int                 nameSpaceIndex   /*= 0*/) {
    if(!m_pClient) return false;
    WriteLock l(m_mutex);
    if (nameSpaceIndex == 0)
        nameSpaceIndex = parent.nameSpaceIndex(); // inherit parent by default

    m_lastError = UA_Client_addVariableNode(
        m_pClient,
        nodeId, // Assign new/random NodeID
        parent,
        NodeId::Organizes,
        QualifiedName(nameSpaceIndex, browseName),
        UA_NODEID_NUMERIC(0, UA_NS0ID_BASEDATAVARIABLETYPE), // no variable type
        VariableAttributes(browseName, value),
        outNewNodeId.isNull() ? nullptr : outNewNodeId.ref());

    return lastOK();
}

//*****************************************************************************

bool Client::addProperty(
    const NodeId&       parent,
    const std::string&  browseName,
    const Variant&      value,
    const NodeId&       nodeId,
    NodeId&             outNewNodeId    /*= NodeId::Null*/,
    int                 nameSpaceIndex  /*= 0*/) {
    if(!m_pClient) return false;
    WriteLock l(m_mutex);
    if (nameSpaceIndex == 0)
        nameSpaceIndex = parent.nameSpaceIndex(); // inherit parent by default

    m_lastError = UA_Client_addVariableNode(
        m_pClient,
        nodeId, // Assign new/random NodeID
        parent,
        UA_NODEID_NUMERIC(0, UA_NS0ID_HASPROPERTY),
        QualifiedName(nameSpaceIndex, browseName),
        UA_NODEID_NUMERIC(0, UA_NS0ID_BASEDATAVARIABLETYPE), // no variable type
        VariableAttributes(browseName, value),
        outNewNodeId.isNull() ? nullptr : outNewNodeId.ref());

    return lastOK();
}

//*****************************************************************************

bool Client::addVariableTypeNode(
    const NodeId&                 nodeId,
    const NodeId&                 parent,
    const NodeId&                 referenceTypeId,
    const QualifiedName&          browseName,
    const VariableTypeAttributes& attr,
    NodeId&                       outNewNodeId /*= NodeId::Null*/) {
    if (!m_pClient) return false;
    WriteLock l(m_mutex);
    m_lastError = UA_Client_addVariableTypeNode(
        m_pClient,
        nodeId,
        parent,
        referenceTypeId,
        browseName,
        attr,
        outNewNodeId.isNull() ? nullptr : outNewNodeId.ref());
    return lastOK();
}

//*****************************************************************************

bool Client::addObjectNode(
    const NodeId&             nodeId,
    const NodeId&             parent,
    const NodeId&             referenceTypeId,
    const QualifiedName&      browseName,
    const NodeId&             typeDefinition,
    const ObjectAttributes&   attr,
    NodeId&                   outNewNodeId /*= NodeId::Null*/) {
    if (!m_pClient) return false;
    WriteLock l(m_mutex);
    m_lastError = UA_Client_addObjectNode(
        m_pClient,
        nodeId,
        parent,
        referenceTypeId,
        browseName,
        typeDefinition,
        attr,
        outNewNodeId.isNull() ? nullptr : outNewNodeId.ref());
    return lastOK();
}

//*****************************************************************************

bool Client::addObjectTypeNode(
    const NodeId&                 nodeId,
    const NodeId&                 parent,
    const NodeId&                 referenceTypeId,
    const QualifiedName&          browseName,
    const ObjectTypeAttributes&   attr,
    NodeId&                       outNewNodeId /*= NodeId::Null*/) {
    if (!m_pClient) return false;
    WriteLock l(m_mutex);
    m_lastError = UA_Client_addObjectTypeNode(
        m_pClient,
        nodeId,
        parent,
        referenceTypeId,
        browseName,
        attr,
        outNewNodeId.isNull() ? nullptr : outNewNodeId.ref());
    return lastOK();
}

//*****************************************************************************

bool Client::addViewNode(
    const NodeId&         nodeId,
    const NodeId&         parent,
    const NodeId&         referenceTypeId,
    const QualifiedName&  browseName,
    const ViewAttributes& attr,
    NodeId&               outNewNodeId /*= NodeId::Null*/) {
    if (!m_pClient) return false;
    WriteLock l(m_mutex);
    m_lastError = UA_Client_addViewNode(
        m_pClient,
        nodeId,
        parent,
        referenceTypeId,
        browseName,
        attr,
        outNewNodeId.isNull() ? nullptr : outNewNodeId.ref());
    return lastOK();
}

//*****************************************************************************

bool Client::addReferenceTypeNode(
    const NodeId&                  nodeId,
    const NodeId&                  parent,
    const NodeId&                  referenceTypeId,
    const QualifiedName&           browseName,
    const ReferenceTypeAttributes& attr,
    NodeId&                        outNewNodeId /*= NodeId::Null*/) {
    if (!m_pClient) return false;
    WriteLock l(m_mutex);
    m_lastError = UA_Client_addReferenceTypeNode(
        m_pClient,
        nodeId,
        parent,
        referenceTypeId,
        browseName,
        attr,
        outNewNodeId.isNull() ? nullptr : outNewNodeId.ref());
    return lastOK();
}

//*****************************************************************************

bool Client::addDataTypeNode(
    const NodeId&             nodeId,
    const NodeId&             parent,
    const NodeId&             referenceTypeId,
    const QualifiedName&      browseName,
    const DataTypeAttributes& attr,
    NodeId&                   outNewNodeId /*= NodeId::Null*/) {
    if (!m_pClient) return false;
    WriteLock l(m_mutex);
    m_lastError = UA_Client_addDataTypeNode(
        m_pClient,
        nodeId,
        parent,
        referenceTypeId,
        browseName,
        attr,
        outNewNodeId.isNull() ? nullptr : outNewNodeId.ref());
    return lastOK();
}

//*****************************************************************************

bool Client::addMethodNode(
    const NodeId&             nodeId,
    const NodeId&             parent,
    const NodeId&             referenceTypeId,
    const QualifiedName&      browseName,
    const MethodAttributes&   attr,
    NodeId&                   outNewNodeId /*= NodeId::Null*/) {
    if (!m_pClient) return false;
    WriteLock l(m_mutex);
    m_lastError = UA_Client_addMethodNode(
        m_pClient,
        nodeId,
        parent,
        referenceTypeId,
        browseName,
        attr,
        outNewNodeId.isNull() ? nullptr : outNewNodeId.ref());
    return lastOK();
}

//*****************************************************************************

UA_Boolean Client::historicalIteratorCallback(
    UA_Client*                  client,
    const UA_NodeId*            nodeId,
    UA_Boolean                  moreDataAvailable,
    const UA_ExtensionObject*   data,
    void*                       callbackContext) {
    if (callbackContext && nodeId && data) {
        if (auto p = (Client*)callbackContext)
            if (p->historicalIterator(NodeId(*nodeId), moreDataAvailable, *data))
                return UA_TRUE;
    }
    return UA_FALSE;
}

//*****************************************************************************

bool Client::historyReadRaw(
    const NodeId&       node,
    UA_DateTime         startTime,
    UA_DateTime         endTime,
    unsigned            numValuesPerNode,
    const UA_String&    indexRange              /*= UA_STRING_NULL*/,
    bool                returnBounds            /*= false*/,
    UA_TimestampsToReturn timestampsToReturn    /*= UA_TIMESTAMPSTORETURN_BOTH*/) {
    m_lastError = UA_Client_HistoryRead_raw(
        m_pClient,
        node.constRef(),
        historicalIteratorCallback,
        startTime,
        endTime,
        indexRange,
        returnBounds ? UA_TRUE : UA_FALSE, (UA_UInt32)numValuesPerNode,
        timestampsToReturn,
        this);
    return lastOK();
}

//*****************************************************************************

bool Client::historyUpdateInsert(const NodeId& node, const UA_DataValue& value) {
    m_lastError = UA_Client_HistoryUpdate_insert(
        m_pClient,
        node.constRef(),
        const_cast<UA_DataValue*>(&value));
    return lastOK();
}

//*****************************************************************************

bool Client::historyUpdateReplace(const NodeId& node, const UA_DataValue& value) {
    m_lastError = UA_Client_HistoryUpdate_replace(
        m_pClient,
        node.constRef(),
        const_cast<UA_DataValue*>(&value));
    return lastOK();
}

//*****************************************************************************

bool Client::historyUpdateUpdate(const NodeId& node, const UA_DataValue& value) {
    m_lastError = UA_Client_HistoryUpdate_update(
        m_pClient,
        node.constRef(),
        const_cast<UA_DataValue*>(&value));
    return lastOK();
}

//*****************************************************************************

bool Client::historyUpdateDeleteRaw(
    const NodeId&   node,
    UA_DateTime     startTimestamp,
    UA_DateTime     endTimestamp) {
    m_lastError = UA_Client_HistoryUpdate_deleteRaw(
        m_pClient,
        node.constRef(),
        startTimestamp,
        endTimestamp);
    return lastOK();
}

} // namespace Open62541

>>>>>>> 05fc3fde
<|MERGE_RESOLUTION|>--- conflicted
+++ resolved
@@ -1,490 +1,3 @@
-<<<<<<< HEAD
-/*
- * Copyright (C) 2017 -  B. J. Hill
- *
- * This file is part of open62541 C++ classes. open62541 C++ classes are free software: you can
- * redistribute it and/or modify it under the terms of the Mozilla Public
- * License v2.0 as stated in the LICENSE file provided with open62541.
- *
- * open62541 C++ classes are distributed in the hope that it will be useful, but WITHOUT ANY
- * WARRANTY; without even the implied warranty of MERCHANTABILITY or FITNESS FOR
- * A PARTICULAR PURPOSE.
- */
-#include "open62541client.h"
-#include "clientbrowser.h"
-
-
-/*!
- * \brief subscriptionInactivityCallback
- * \param client
- * \param subscriptionId
- * \param subContext
- */
-void Open62541::Client::subscriptionInactivityCallback(UA_Client *client, UA_UInt32 subscriptionId, void *subContext)
-{
-    Client *p =   (Client *)(UA_Client_getContext(client));
-    if(p)
-    {
-        p->subscriptionInactivity(subscriptionId, subContext);
-    }
-}
-
-
-/*!
- * \brief Open62541::Client::asyncServiceCallback
- * \param client
- * \param userdata
- * \param requestId
- * \param response
- * \param responseType
- */
-void  Open62541::Client::asyncServiceCallback(UA_Client *client, void *userdata,
-        UA_UInt32 requestId, void *response,
-        const UA_DataType *responseType)
-{
-    Client *p =   (Client *)(UA_Client_getContext(client));
-    if(p)
-    {
-        p->asyncService(userdata, requestId, response, responseType);
-    }
-}
-
-
-/*!
- * \brief Open62541::Client::stateCallback
- * \param client
- * \param clientState
- */
-void  Open62541::Client::stateCallback (UA_Client *client, UA_SecureChannelState channelState, UA_SessionState sessionState, UA_StatusCode connectStatus)
-{
-    Client *p =   (Client *)(UA_Client_getContext(client));
-    if(p)
-    {
-        p->stateChange( channelState,  sessionState, connectStatus);
-    }
-}
-
-
-/*!
-    \brief Open62541::Client::deleteTree
-    \param nodeId
-    \return
-*/
-bool Open62541::Client::deleteTree(NodeId &nodeId) {
-    if(_client)
-    {
-        NodeIdMap m;
-        browseTree(nodeId, m);
-        for (auto i = m.begin(); i != m.end(); i++) {
-            UA_NodeId &ni =  i->second;
-            if (ni.namespaceIndex > 0) { // namespace 0 appears to be reserved
-                WriteLock l(_mutex);
-                UA_Client_deleteNode(_client, i->second, true);
-            }
-        }
-    }
-    return lastOK();
-}
-
-/*!
-    \brief browseTreeCallBack
-    \param childId
-    \param isInverse
-    \param referenceTypeId
-    \param handle
-    \return
-*/
-
-static UA_StatusCode browseTreeCallBack(UA_NodeId childId, UA_Boolean isInverse, UA_NodeId /*referenceTypeId*/, void *handle) {
-    if (!isInverse) { // not a parent node - only browse forward
-        Open62541::UANodeIdList  *pl = (Open62541::UANodeIdList *)handle;
-        pl->put(childId);
-    }
-    return UA_STATUSCODE_GOOD;
-}
-
-/*!
-    \brief Open62541::Client::browseChildren
-    \param nodeId
-    \param m
-    \return
-*/
-bool Open62541::Client::browseChildren(UA_NodeId &nodeId, NodeIdMap &m) {
-    Open62541::UANodeIdList l;
-    {
-        WriteLock ll(mutex());
-        UA_Client_forEachChildNodeCall(_client, nodeId,  browseTreeCallBack, &l); // get the childlist
-    }
-    for (int i = 0; i < int(l.size()); i++) {
-        if (l[i].namespaceIndex == nodeId.namespaceIndex) { // only in same namespace
-            std::string s = Open62541::toString(l[i]);
-            if (m.find(s) == m.end()) {
-                m.put(l[i]);
-                browseChildren(l[i], m); // recurse no duplicates
-            }
-        }
-    }
-    return lastOK();
-}
-
-/*!
-    \brief Open62541::Client::browseTree
-    \param nodeId
-    \param tree
-    \return
-*/
-bool Open62541::Client::browseTree(Open62541::NodeId &nodeId, Open62541::UANodeTree &tree) {
-    // form a heirachical tree of nodes given node is added to tree
-    tree.root().setData(nodeId); // set the root of the tree
-    return browseTree(nodeId.get(), tree.rootNode());
-}
-
-/*!
-    \brief Open62541::Client::browseTree
-    \param nodeId
-    \param node
-    \return
-*/
-bool Open62541::Client::browseTree(UA_NodeId &nodeId, Open62541::UANode *node) {
-    // form a heirachical tree of nodes
-    if(_client)
-    {
-        Open62541::UANodeIdList l;
-        {
-            WriteLock ll(mutex());
-            UA_Client_forEachChildNodeCall(_client, nodeId,  browseTreeCallBack, &l); // get the childlist
-        }
-        for (int i = 0; i < int(l.size()); i++) {
-            if (l[i].namespaceIndex > 0) {
-                QualifiedName outBrowseName;
-                {
-                    WriteLock ll(mutex());
-                    _lastError = __UA_Client_readAttribute(_client, &l[i], UA_ATTRIBUTEID_BROWSENAME, outBrowseName, &UA_TYPES[UA_TYPES_QUALIFIEDNAME]);
-                }
-                if (lastOK()) {
-                    std::string s = toString(outBrowseName.get().name); // get the browse name and leaf key
-                    NodeId nId = l[i]; // deep copy
-                    UANode *n = node->createChild(s); // create the node
-                    n->setData(nId);
-                    browseTree(l[i], n);
-                }
-            }
-        }
-    }
-    return lastOK();
-}
-
-/*!
-    \brief Open62541::Client::browseTree
-    \param nodeId
-    \param tree
-    \return
-*/
-bool Open62541::Client::browseTree(NodeId &nodeId, NodeIdMap &m) {
-    m.put(nodeId);
-    return browseChildren(nodeId, m);
-}
-
-/*!
-    \brief Open62541::Client::getEndpoints
-    \param serverUrl
-    \param list
-    \return
-*/
-UA_StatusCode Open62541::Client::getEndpoints(const std::string &serverUrl, std::vector<std::string> &list) {
-    if (_client) {
-        UA_EndpointDescription *endpointDescriptions = nullptr;
-        size_t endpointDescriptionsSize = 0;
-
-        {
-            WriteLock l(_mutex);
-            _lastError = UA_Client_getEndpoints(_client, serverUrl.c_str(), &endpointDescriptionsSize, &endpointDescriptions);
-        }
-        if (_lastError == UA_STATUSCODE_GOOD) {
-            for (int i = 0; i < int(endpointDescriptionsSize); i++) {
-
-                list.push_back(toString(endpointDescriptions[i].endpointUrl));
-            }
-        }
-        return _lastError;
-    }
-    throw std::runtime_error("Null client");
-    return 0;
-}
-
-
-/*!
-    \brief NodeIdFromPath
-    \param path
-    \param nameSpaceIndex
-    \param nodeId
-    \return
-*/
-bool Open62541::Client::nodeIdFromPath(NodeId &start, Path &path, NodeId &nodeId) {
-    // nodeId is a shallow copy - do not delete and is volatile
-    UA_NodeId n = start.get();
-
-    int level = 0;
-    if (path.size() > 0) {
-        Open62541::ClientBrowser b(*this);
-        while (level < int(path.size())) {
-            b.browse(n);
-            auto i = b.find(path[level]);
-            if (i == b.list().end()) return false;
-            level++;
-            n = (*i).childId;
-        }
-    }
-
-    nodeId = n; // deep copy
-    return level == int(path.size());
-}
-
-
-
-/*!
-    \brief createPath
-    \param start
-    \param path
-    \param nameSpaceIndex
-    \param nodeId
-    \return
-*/
-bool Open62541::Client::createFolderPath(NodeId &start, Path &path, int nameSpaceIndex, NodeId &nodeId) {
-    //
-    // create folder path first then add varaibles to path's end leaf
-    //
-    UA_NodeId n = start.get();
-    //
-    int level = 0;
-    if (path.size() > 0) {
-        Open62541::ClientBrowser b(*this);
-        while (level < int(path.size())) {
-            b.browse(n);
-            auto i = b.find(path[level]);
-            if (i == b.list().end())  break;
-            level++;
-            n = (*i).childId; // shallow copy
-        }
-        if (level == int(path.size())) {
-            nodeId = n;
-        }
-        else {
-            NodeId nf(nameSpaceIndex, 0); // auto generate NODE id
-            nodeId = n;
-            NodeId newNode;
-            while (level < int(path.size())) {
-                addFolder(nodeId, path[level], nf, newNode.notNull(), nameSpaceIndex);
-                if (!lastOK()) {
-                    break;
-                }
-                nodeId = newNode; // assign
-                level++;
-            }
-        }
-    }
-    return level == int(path.size());
-}
-
-/*!
-    \brief getChild
-    \param nameSpaceIndex
-    \param childName
-    \return
-*/
-bool Open62541::Client::getChild(NodeId &start, const std::string &childName, NodeId &ret) {
-    Path p;
-    p.push_back(childName);
-    return nodeIdFromPath(start, p, ret);
-}
-
-/*!
-    \brief Open62541::Client::addFolder
-    \param parent
-    \param nameSpaceIndex
-    \param childName
-    \return
-*/
-bool Open62541::Client::addFolder(NodeId &parent,  const std::string &childName,
-                                  NodeId &nodeId,  NodeId &newNode, int nameSpaceIndex) {
-    if(!_client) return false;
-    WriteLock l(_mutex);
-    //
-    if (nameSpaceIndex == 0) nameSpaceIndex = parent.nameSpaceIndex(); // inherit parent by default
-    //
-    QualifiedName qn(nameSpaceIndex, childName);
-    ObjectAttributes attr;
-    attr.setDisplayName(childName);
-    attr.setDescription(childName);
-    //
-    _lastError = UA_Client_addObjectNode(_client,
-                                         nodeId,
-                                         parent,
-                                         NodeId::Organizes,
-                                         qn,
-                                         NodeId::FolderType,
-                                         attr.get(),
-                                         newNode.isNull()?nullptr:newNode.ref());
-
-    return lastOK();
-}
-
-/*!
-    \brief Open62541::Client::addFolder::addVariable
-    \param parent
-    \param nameSpaceIndex
-    \param childName
-    \return
-*/
-bool Open62541::Client::addVariable(NodeId &parent, const std::string &childName, Variant &value,
-                                    NodeId &nodeId, NodeId &newNode, int nameSpaceIndex) {
-    if(!_client) return false;
-    WriteLock l(_mutex);
-    if (nameSpaceIndex == 0) nameSpaceIndex = parent.nameSpaceIndex(); // inherit parent by default
-    VariableAttributes var_attr;
-    QualifiedName qn(nameSpaceIndex, childName);
-    var_attr.setDisplayName(childName);
-    var_attr.setDescription(childName);
-    var_attr.setValue(value);
-    _lastError = UA_Client_addVariableNode(_client,
-                                           nodeId, // Assign new/random NodeID
-                                           parent,
-                                           NodeId::Organizes,
-                                           qn,
-                                           UA_NODEID_NUMERIC(0, UA_NS0ID_BASEDATAVARIABLETYPE), // no variable type
-                                           var_attr,
-                                           newNode.isNull()?nullptr:newNode.ref());
-
-
-    return lastOK();
-}
-
-
-/*!
- * \brief Open62541::Client::addProperty
- * \param parent
- * \param key
- * \param value
- * \param nodeId
- * \param newNode
- * \return
- */
-bool Open62541::Client::addProperty(NodeId &parent,
-                                    const std::string &key,
-                                    Variant &value,
-                                    NodeId &nodeId,
-                                    NodeId &newNode,
-                                    int nameSpaceIndex )
-{
-    if(!_client) return false;
-    WriteLock l(_mutex);
-    if (nameSpaceIndex == 0) nameSpaceIndex = parent.nameSpaceIndex(); // inherit parent by default
-    VariableAttributes var_attr;
-    QualifiedName qn(nameSpaceIndex, key);
-    var_attr.setDisplayName(key);
-    var_attr.setDescription(key);
-    var_attr.setValue(value);
-    _lastError = UA_Client_addVariableNode(_client,
-                                           nodeId, // Assign new/random NodeID
-                                           parent,
-                                           UA_NODEID_NUMERIC(0, UA_NS0ID_HASPROPERTY),
-                                           qn,
-                                           UA_NODEID_NUMERIC(0, UA_NS0ID_BASEDATAVARIABLETYPE), // no variable type
-                                           var_attr,
-                                           newNode.isNull()?nullptr:newNode.ref());
-    return lastOK();
-}
-
-/*!
- * \brief Open62541::Client::stateChange
- * \param channelState
- * \param sessionState
- * \param connectStatus
- */
-void Open62541::Client::stateChange(UA_SecureChannelState channelState,
-                                    UA_SessionState sessionState,
-                                    UA_StatusCode connectStatus) {
-
-    _channelState = channelState;
-    _sessionState = sessionState;
-    _connectStatus = connectStatus;
-
-
-    if(!connectStatus)
-    {
-        if(_lastSessionState != sessionState)
-        {
-            switch (sessionState) {
-            case UA_SESSIONSTATE_CLOSED:
-                SessionStateClosed();
-
-                break;
-            case UA_SESSIONSTATE_CREATE_REQUESTED:
-                SessionStateCreateRequested();
-
-                break;
-            case UA_SESSIONSTATE_CREATED:
-                SessionStateCreated();
-
-                break;
-            case UA_SESSIONSTATE_ACTIVATE_REQUESTED:
-                SessionStateActivateRequested();
-                break;
-            case UA_SESSIONSTATE_ACTIVATED:
-                SessionStateActivated();
-                break;
-            case UA_SESSIONSTATE_CLOSING:
-                SessionStateClosing();
-                break;
-            default:
-                break;
-            }
-            _lastSessionState = sessionState;
-        }
-
-        if(_lastSecureChannelState != channelState)
-        {
-
-            switch(channelState)
-            {
-            case UA_SECURECHANNELSTATE_CLOSED:
-                SecureChannelStateClosed();
-                break;
-            case UA_SECURECHANNELSTATE_HEL_SENT:
-                SecureChannelStateHelSent();
-                break;
-            case UA_SECURECHANNELSTATE_HEL_RECEIVED:
-                SecureChannelStateHelReceived();
-                break;
-            case UA_SECURECHANNELSTATE_ACK_SENT:
-                SecureChannelStateAckSent();
-                break;
-            case UA_SECURECHANNELSTATE_ACK_RECEIVED:
-                SecureChannelStateAckReceived();
-                break;
-            case UA_SECURECHANNELSTATE_OPN_SENT:
-                SecureChannelStateOpenSent();
-                break;
-            case UA_SECURECHANNELSTATE_OPEN:
-                SecureChannelStateOpen();
-                break;
-            case UA_SECURECHANNELSTATE_CLOSING:
-                SecureChannelStateClosing();
-                break;
-            default:
-                break;
-            }
-            _lastSecureChannelState = channelState;
-        }
-    }
-    else
-    {
-        _lastError = connectStatus;
-        connectFail();
-    }
-
-}
-=======
 /*
  * Copyright (C) 2017 -  B. J. Hill
  *
@@ -1440,5 +953,3 @@
 }
 
 } // namespace Open62541
-
->>>>>>> 05fc3fde
