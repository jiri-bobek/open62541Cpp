--- conflicted
+++ resolved
@@ -1,68 +1,22 @@
 #include <iostream>
-<<<<<<< HEAD
+#include <open62541client.h>
 #include "EventClient.h"
-
-
-using namespace std;
-#define DISCOVERY_SERVER_ENDPOINT "opc.tcp://localhost:4850"
-=======
-#include <open62541client.h>
-
 namespace opc = Open62541;
 using namespace std;
 
 #define DISCOVERY_SERVER_ENDPOINT "opc.tcp://localhost:4850"
 
-/**
- * This demonstrates how to access historical values.
- * The node must have been configured as a historizing node on the server
- * Clients cannot create historizing nodes directly
- */
-
-/**
- * read a historical node
- * The HistoricalClient class
- */
-class EventClient : public opc::Client
-{
-public:
-    EventClient() {}
-
-};
->>>>>>> 05fc3fde
-
 // Event client side
 
-<<<<<<< HEAD
 int main(int /*argc*/, char **/*argv*/) {
     cout << "Test Event Client - requires the TestEventServer running - use UA Expert (for example) to trigger events on the server" << endl;
-=======
-int main(int /*argc*/, char** /*argv*/) {
-    cout << "Test Event Client - requires the TestEventServer running" << endl;
->>>>>>> 05fc3fde
     //
     // Construct client
     EventClient client;
     // Connect
     if (client.connect("opc.tcp://localhost:4840")) {
-<<<<<<< HEAD
         client.subscribe(); // subscribe
         client.run();
-=======
-        //
-        cout << "Connected" << endl;
-        opc::NodeId nodeNumber(2, "Number_Value"); // this is the node we want to monitor
-
-        // loop
-        // The server updates the Number_Value node every 2 seconds so if we wait 10 seconds between calls we should get 5 values
-        // when we query the history
-        for(;;)
-        {
-            //
-
-            sleep(10);
-        }
->>>>>>> 05fc3fde
     }
     else {
         cout << "Failed to connect" << endl;
