--- conflicted
+++ resolved
@@ -9,26 +9,25 @@
 using namespace std;
 //
 // example server - this exercises timers as well
-class EventContext : public Open62541::NodeContext
+class EventContext : public NodeContext
 {
 public:
-    EventContext() : Open62541::NodeContext("Event") {}
+    EventContext() : NodeContext("Event") {}
 
-<<<<<<< HEAD
 };
 
 //
-class TestServer : public Open62541::Server {
+class TestServer : public Server {
     int _idx; // namespace index
     TestMethod _method;
     TestContext _context;
     TestObject _object; // object
-    Open62541::NodeId _testTriggerSource;
-    Open62541::ServerMethod _eventMethod; // no arguments uses functor to handle
-    Open62541::NodeId _eventType;
-    Open62541::NodeId _eventNode;
+    NodeId _testTriggerSource;
+    ServerMethod _eventMethod; // no arguments uses functor to handle
+    NodeId _eventType;
+    NodeId _eventNode;
 public:
-    TestServer() :  _object(*this),_eventMethod("EventTest",[this](Open62541::Server &server,const UA_NodeId *, size_t, const UA_Variant *, size_t,UA_Variant *) {
+    TestServer() :  _object(*this),_eventMethod("EventTest",[this](Server &server,const UA_NodeId *, size_t, const UA_Variant *, size_t,UA_Variant *) {
         std::cerr << "Event Trigger Called " << std::endl;
         UA_ByteString bs;
         createEvent(_eventType,_eventNode);
@@ -41,64 +40,35 @@
         setUpEvent(_eventNode,_eventType,"SimleEvent","TestServer");
     }
     void initialise(); // initialise the server before it runs but after it has been configured
-=======
-// example server
-class TestServer : public opc::Server {
-    unsigned                    m_idxNameSpace;
-    opc::ServerRepeatedCallback m_CallBack_RollDice;
-    AdderMethod                 m_Adder;
-    TestContext                 m_context;
-    TestObject                  m_object;
-    const std::string           m_nameDice = "Dice result";
-
-public:
-  TestServer()
-    : m_object(*this)
-    , m_CallBack_RollDice(*this, 2000, [&](opc::ServerRepeatedCallback& s) {
-        opc::NodeId nodeDice(m_idxNameSpace, m_nameDice);
-        int v = std::rand() % 6;
-        opc::Variant diceResult(v);
-        cout << "New dice roll = " << v << endl;
-        s.server().setValue(nodeDice, diceResult);
-      }) {}
-
-    /**
-    * initialise the server before it runs but after it has been configured
-    */
-    void initialise() override;
->>>>>>> 05fc3fde
 };
 
-//*****************************************************************************
-
 void TestServer::initialise() {
-<<<<<<< HEAD
     _idx = addNamespace("urn:test:test"); // create a name space
 
     // Add the timers
     UA_UInt64 repeatedcallbackId = 0;
-    addRepeatedTimerEvent(2000, repeatedcallbackId, [&](Open62541::Server::Timer &s) {
-        Open62541::NodeId nodeNumber(_idx, "Number_Value");
+    addRepeatedTimerEvent(2000, repeatedcallbackId, [&](Server::Timer &s) {
+        NodeId nodeNumber(_idx, "Number_Value");
         int v = std::rand() % 100;
-        Open62541::Variant numberValue(v);
+        Variant numberValue(v);
         cout << "_repeatedEvent called setting number value = " << v <<  endl;
         s.server()->writeValue(nodeNumber,numberValue);
     });
 
     // Add one shot timer
     UA_UInt64 timedCallback = 0;
-    addTimedEvent(5000,timedCallback,[&](Open62541::Server::Timer &/*s*/) {
+    addTimedEvent(5000,timedCallback,[&](Server::Timer &/*s*/) {
         cout << "Timed Event Triggered " << time(0) << endl ;
     });
 
     // Add a node and set its context to test context
-    Open62541::NodeId newFolder(_idx,"ServerMethodItem");
-    if (addFolder(Open62541::NodeId::Objects, "ServerMethodItem", newFolder,Open62541::NodeId::Null)) {
+    NodeId newFolder(_idx,"ServerMethodItem");
+    if (addFolder(NodeId::Objects, "ServerMethodItem", newFolder,NodeId::Null)) {
         // Add a string value to the folder
-        Open62541::NodeId variable(_idx, "String_Value");
-        Open62541::Variant v("A String Value");
-        if (!addVariable(Open62541::NodeId::Objects, "String_Value", v, variable, Open62541::NodeId::Null, &_context)) {
-            cout << "Failed to add node " << Open62541::toString(variable)
+        NodeId variable(_idx, "String_Value");
+        Variant v("A String Value");
+        if (!addVariable(NodeId::Objects, "String_Value", v, variable, NodeId::Null, &_context)) {
+            cout << "Failed to add node " << toString(variable)
                  << " " <<  UA_StatusCode_name(lastError()) << endl;
         }
         else {
@@ -110,24 +80,24 @@
 
         // Set up an event source - monitor this item to get the events in UA Expert
         _testTriggerSource.notNull();
-        if (!addVariable(Open62541::NodeId::Objects, "TestTrigger", v, Open62541::NodeId::Null, _testTriggerSource)) {
-            cout << "Failed to add node " << Open62541::toString(variable)
+        if (!addVariable(NodeId::Objects, "TestTrigger", v, NodeId::Null, _testTriggerSource)) {
+            cout << "Failed to add node " << toString(variable)
                  << " " <<  UA_StatusCode_name(lastError()) << endl;
         }
 
 
         cout << "Create Number_Value" << endl;
-        Open62541::NodeId nodeNumber(_idx, "Number_Value");
-        Open62541::Variant numberValue(1);
-        if (!addVariable(Open62541::NodeId::Objects, "Number_Value", numberValue, nodeNumber, Open62541::NodeId::Null))
+        NodeId nodeNumber(_idx, "Number_Value");
+        Variant numberValue(1);
+        if (!addVariable(NodeId::Objects, "Number_Value", numberValue, nodeNumber, NodeId::Null))
         {
             cout << "Failed to create Number Value Node " << endl;
         }
         //
         // Create TestMethod node
         //
-        Open62541::NodeId methodId(_idx, 12345);
-        if (_method.addServerMethod(*this, "TestMethod", newFolder, methodId, Open62541::NodeId::Null, _idx)) {
+        NodeId methodId(_idx, 12345);
+        if (_method.addServerMethod(*this, "TestMethod", newFolder, methodId, NodeId::Null, _idx)) {
             cout << "Added TestMethod - Adds two numbers together - call from client (e.g. UAExpert)" << endl;
         }
         else {
@@ -136,7 +106,7 @@
         //
         // Define an object type
         //
-        Open62541::NodeId testType(_idx,"TestObjectType");
+        NodeId testType(_idx,"TestObjectType");
         if(_object.addType(testType))
         {
             cout << "Added TestObject type" << endl;
@@ -145,13 +115,13 @@
         {
             cout << "Failed to create object type" << endl;
         }
-        Open62541::NodeId exampleInstance(_idx,"ExampleInstance");
+        NodeId exampleInstance(_idx,"ExampleInstance");
         _object.addInstance("ExampleInstance",newFolder,exampleInstance);
         //
         // Add the event method
         //
-        Open62541::NodeId eventMethodId(_idx, 12346);
-        if (_eventMethod.addServerMethod(*this, "EventMethod", newFolder, eventMethodId, Open62541::NodeId::Null, _idx)) {
+        NodeId eventMethodId(_idx, 12346);
+        if (_eventMethod.addServerMethod(*this, "EventMethod", newFolder, eventMethodId, NodeId::Null, _idx)) {
             cout << "Added EventMethod" << endl;
         }
         else {
@@ -159,89 +129,11 @@
         }
 
 
-=======
-    m_idxNameSpace = addNamespace("urn:test:test"); // create a namespace
-
-    // Add a node and set its context to test context
-    std::string nameFolder = "Methods";
-    opc::NodeId nodeFolder(m_idxNameSpace, nameFolder);
-
-    if (!addFolder(opc::NodeId::Objects, nameFolder, nodeFolder, opc::NodeId::Null)) {
-      cout << "Failed to add folder " << nameFolder
-           << ": " << UA_StatusCode_name(lastError()) << endl;
-      return;
-    }
-
-    // Add a integer value to the folder (without context)
-    std::string  nameA = "Answer";
-    if (!addVariable(nodeFolder, nameA, {42}, {m_idxNameSpace, nameA})) {
-      cout << "Failed to add node " << nameA
-           << " " <<  UA_StatusCode_name(lastError()) << endl;
-    }
-
-    // Add an array of double value to the folder
-    std::string  nameVersion = "Version";
-    opc::NodeId  nodeVersion(m_idxNameSpace, nameVersion);
-    opc::Variant valVersion(std::vector<double>{1.1, 2.2, 3.3});
-    if (!addVariable(nodeFolder, nameVersion, valVersion, nodeVersion, opc::NodeId::Null, &m_context)) {
-      cout << "Failed to add node " << opc::toString(nodeVersion)
-           << " " <<  UA_StatusCode_name(lastError()) << endl;
-    }
-
-    // Add an array of string value to the folder
-    std::string  nameManuf = "Manufacturer";
-    opc::NodeId  nodeManuf(m_idxNameSpace, nameManuf);
-    opc::Variant valuManuf(std::vector<std::string>{
-      "ThermoFisher", "ARL", "Thermo Scientific"
-    });
-
-    if (!addVariable(nodeFolder, nameManuf, valuManuf, nodeManuf, opc::NodeId::Null, &m_context)) {
-        cout << "Failed to add node " << opc::toString(nodeManuf)
-             << " " <<  UA_StatusCode_name(lastError()) << endl;
-    }
-    // attach value callbacks to this node
-    else if (!m_context.setValueCallback(*this, nodeManuf)) {
-        cout << "Failed to set value callback" << endl;
-    }
-
-    // Add a Number value to the folder
-    cout << "Create " << m_nameDice << endl;
-    opc::NodeId nodeDice(m_idxNameSpace, m_nameDice);
-    opc::Variant valDice(1);
-    if (!addVariable(opc::NodeId::Objects, m_nameDice, valDice, nodeDice)) {
-        cout << "Failed to create Node " << m_nameDice << endl;
-    }
-
-    m_CallBack_RollDice.start(); // Start repeated event
-
-    // Create TestMethod node
-    std::string methodName = m_Adder.name();
-    opc::NodeId nodeAdder(m_idxNameSpace, 12345);
-    if (m_Adder.addServerMethod(*this, methodName, nodeFolder, nodeAdder)) {
-        cout << methodName << " method added - call from client (e.g. UAExpert)" << endl;
     }
     else {
-        cout << "Failed to add " << methodName << " method. "
-             <<  UA_StatusCode_name(lastError()) << endl;
+        cout << "Failed to add folder " << " " <<  UA_StatusCode_name(lastError()) << endl;
     }
-
-    // Define an object type
-    opc::NodeId nodeDefinition(m_idxNameSpace, "TestObjectType");
-    if (m_object.addType(nodeDefinition)) {
-        cout << "TestObject type definition added." << endl;
->>>>>>> 05fc3fde
-    }
-    else {
-        cout << "Failed to create object type" << endl;
-    }
-<<<<<<< HEAD
-=======
-
-    m_object.addInstance("Test object", opc::NodeId::Objects, {m_idxNameSpace, "TestObj"});
->>>>>>> 05fc3fde
 }
-
-//*****************************************************************************
 
 int main(int/* argc*/, char** /*argv[]*/) {
     TestServer server;
