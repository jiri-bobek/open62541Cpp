#ifndef TESTMETHOD_H
#define TESTMETHOD_H

#include <open62541cpp/servermethod.h>
class TestMethod : public Open62541::ServerMethod
{
    Open62541::Argument inputArgument1; // argument definitions must persist because shallow copies used of UA_Argument
    Open62541::Argument inputArgument2; //
    Open62541::Argument outputArguments1;
    Open62541::Argument outputArguments2;

public:
    TestMethod() : Open62541::ServerMethod("AddNumbers",2,2)
    {
        in()[0] = inputArgument1.set(UA_TYPES_DOUBLE,"Argument 1","Argument 1");
        in()[1] = inputArgument2.set(UA_TYPES_DOUBLE,"Argument 2","Argument 2");
        out()[0] = outputArguments1.set(UA_TYPES_DOUBLE,"Sum","Addition of Numbers");
        out()[1] = outputArguments2.set(UA_TYPES_STRING,"Output string","test a sting");

        setFunction( [](Open62541::Server &/*server*/,const UA_NodeId */*objectId*/, size_t inputSize, const UA_Variant *input, size_t outputSize,UA_Variant *output) {
            
            // This method adds two numbers and returns the result
            if(inputSize == 2 && outputSize == 2) // validate argument lists are the correct length
            {
                UA_Double *arg1 = (UA_Double *)input[0].data; // assume double - but should validate
                UA_Double *arg2 = (UA_Double *)input[1].data;
                double sum = *arg1 + *arg2;
                Open62541::String test_string("This is a 2nd Test Output argument of type String");
                UA_Variant_setScalarCopy(&output[0], &sum, &UA_TYPES[UA_TYPES_DOUBLE]);
                UA_Variant_setScalarCopy(&output[1], &test_string, &UA_TYPES[UA_TYPES_STRING]);
            }
            return UA_StatusCode(UA_STATUSCODE_GOOD);
        });
    }
<<<<<<< HEAD
    /*!
        \brief callback
        \return
    */
    virtual UA_StatusCode callback(Open62541::Server &/*server*/,
                                   const UA_NodeId* /*objectId*/,
                                   size_t /*inputSize*/,
                                   const UA_Variant * /*input*/,
                                   size_t /*outputSize*/,
                                   UA_Variant * /*output*/);
=======

>>>>>>> 86e4cca2
};

#endif // TESTMETHOD_H<|MERGE_RESOLUTION|>--- conflicted
+++ resolved
@@ -32,7 +32,6 @@
             return UA_StatusCode(UA_STATUSCODE_GOOD);
         });
     }
-<<<<<<< HEAD
     /*!
         \brief callback
         \return
@@ -43,9 +42,6 @@
                                    const UA_Variant * /*input*/,
                                    size_t /*outputSize*/,
                                    UA_Variant * /*output*/);
-=======
-
->>>>>>> 86e4cca2
 };
 
 #endif // TESTMETHOD_H