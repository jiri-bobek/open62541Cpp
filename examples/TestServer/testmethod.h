#ifndef TESTMETHOD_H
#define TESTMETHOD_H

#include <servermethod.h>
<<<<<<< HEAD
class TestMethod : public Open62541::ServerMethod
{
    Open62541::Argument inputArgument1; // argument definitions must persist because shallow copies used of UA_Argument
    Open62541::Argument inputArgument2; //
    Open62541::Argument outputArguments;

public:
    TestMethod() : Open62541::ServerMethod("AddNumbers",2,1)
    {
        in()[0] = inputArgument1.set(UA_TYPES_DOUBLE,"Argument 1","Argument 1");
        in()[1] = inputArgument2.set(UA_TYPES_DOUBLE,"Argument 2","Argument 2");
        out()[0] = outputArguments.set(UA_TYPES_DOUBLE,"Sum","Addition of Numbers");
        setFunction( [this](Open62541::Server &/*server*/,const UA_NodeId */*objectId*/, size_t inputSize, const UA_Variant *input, size_t outputSize,UA_Variant *output) {
            // This method adds two numbers and returns the result
            if(inputSize == 2 && outputSize == 1) // validate argument lists are the correct length
            {
                UA_Double *arg1 = (UA_Double *)input[0].data; // assume double - but should validate
                UA_Double *arg2 = (UA_Double *)input[1].data;
                double sum = *arg1 + *arg2;
                Open62541::Variant out_var(sum);
                out_var.assignTo(*output);
            }
            return UA_StatusCode(UA_STATUSCODE_GOOD);
        });
    }

=======

namespace opc = Open62541;

class AdderMethod : public opc::ServerMethod
{
    opc::Argument input1; // argument definitions must persist
    opc::Argument input2; // argument definitions must persist
    opc::Argument output;

public:
    AdderMethod();

    /**
     * callback
     * @return
     */
    UA_StatusCode callback(
        opc::Server&            server,
        const UA_NodeId*        objectId,
        const opc::VariantList& inputs,
              opc::VariantSpan& outputs) override; // opc::ServerMethod
>>>>>>> 05fc3fde
};

#endif // TESTMETHOD_H<|MERGE_RESOLUTION|>--- conflicted
+++ resolved
@@ -2,34 +2,6 @@
 #define TESTMETHOD_H
 
 #include <servermethod.h>
-<<<<<<< HEAD
-class TestMethod : public Open62541::ServerMethod
-{
-    Open62541::Argument inputArgument1; // argument definitions must persist because shallow copies used of UA_Argument
-    Open62541::Argument inputArgument2; //
-    Open62541::Argument outputArguments;
-
-public:
-    TestMethod() : Open62541::ServerMethod("AddNumbers",2,1)
-    {
-        in()[0] = inputArgument1.set(UA_TYPES_DOUBLE,"Argument 1","Argument 1");
-        in()[1] = inputArgument2.set(UA_TYPES_DOUBLE,"Argument 2","Argument 2");
-        out()[0] = outputArguments.set(UA_TYPES_DOUBLE,"Sum","Addition of Numbers");
-        setFunction( [this](Open62541::Server &/*server*/,const UA_NodeId */*objectId*/, size_t inputSize, const UA_Variant *input, size_t outputSize,UA_Variant *output) {
-            // This method adds two numbers and returns the result
-            if(inputSize == 2 && outputSize == 1) // validate argument lists are the correct length
-            {
-                UA_Double *arg1 = (UA_Double *)input[0].data; // assume double - but should validate
-                UA_Double *arg2 = (UA_Double *)input[1].data;
-                double sum = *arg1 + *arg2;
-                Open62541::Variant out_var(sum);
-                out_var.assignTo(*output);
-            }
-            return UA_StatusCode(UA_STATUSCODE_GOOD);
-        });
-    }
-
-=======
 
 namespace opc = Open62541;
 
@@ -51,7 +23,6 @@
         const UA_NodeId*        objectId,
         const opc::VariantList& inputs,
               opc::VariantSpan& outputs) override; // opc::ServerMethod
->>>>>>> 05fc3fde
 };
 
 #endif // TESTMETHOD_H