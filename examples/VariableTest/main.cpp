#include <iostream>
#define  UA_TRACE_OBJ   // activates UA_TRC(s) to trace NodeId Ctor and Dtor
#include <open62541objects.h>

using namespace std;

<<<<<<< HEAD
int main(int /*argc*/, char **/*argv[]*/)
=======
int main(int argc, char* argv[])
>>>>>>> 05fc3fde
{
    {
        namespace opc = Open62541;
        cout << "Variable Test" << endl;
        opc::NodeId A(1, "Node A");
        opc::NodeId B(1, "Node B");
        opc::NodeId C(1, "Node C");
        cout << "At Start: " << endl;
        cout << " A = " << opc::toString(A)
             << " B = " << opc::toString(B)
             << " C = " << opc::toString(C) << endl;

        cout << "Assign A to C" << endl;
        C = A;
        cout << "After Assign: " << endl;
        cout << " A = " << opc::toString(A)
             << " B = " << opc::toString(B)
             << " C = " << opc::toString(C) << endl;

        cout << "Assigning C types Test" << endl;
<<<<<<< HEAD
        UA_NodeId x = UA_NODEID_NUMERIC(1,1234); // these should be explicity deleted using UA_NodeId_clear
=======

        // these should be explicitly deleted using UA_NodeId_deletemembers
        UA_NodeId x = UA_NODEID_NUMERIC(1,1234);
>>>>>>> 05fc3fde
        UA_NodeId y = UA_NODEID_NUMERIC(1,4567);
        UA_NodeId z = UA_NODEID_NUMERIC(1,9876);

        opc::NodeId D(x); // take copy and own
        opc::NodeId E = y;
        opc::NodeId F{z};
        cout << " D = " << opc::toString(D)
             << " E = " << opc::toString(E)
             << " F = " << opc::toString(F) << endl;

        cout << "Expect Final Delete of Z" << endl;
        F = D;
        cout << "Report D,E,F" <<endl;

        cout << " D = " << opc::toString(D)
             << " E = " << opc::toString(E)
             << " F = " << opc::toString(F) << endl;

        cout << "End of scope" << endl;
    }

    cout << "Exited test scope" << endl;

    return 0;
}<|MERGE_RESOLUTION|>--- conflicted
+++ resolved
@@ -4,11 +4,7 @@
 
 using namespace std;
 
-<<<<<<< HEAD
-int main(int /*argc*/, char **/*argv[]*/)
-=======
 int main(int argc, char* argv[])
->>>>>>> 05fc3fde
 {
     {
         namespace opc = Open62541;
@@ -29,13 +25,9 @@
              << " C = " << opc::toString(C) << endl;
 
         cout << "Assigning C types Test" << endl;
-<<<<<<< HEAD
-        UA_NodeId x = UA_NODEID_NUMERIC(1,1234); // these should be explicity deleted using UA_NodeId_clear
-=======
 
         // these should be explicitly deleted using UA_NodeId_deletemembers
         UA_NodeId x = UA_NODEID_NUMERIC(1,1234);
->>>>>>> 05fc3fde
         UA_NodeId y = UA_NODEID_NUMERIC(1,4567);
         UA_NodeId z = UA_NODEID_NUMERIC(1,9876);
 
