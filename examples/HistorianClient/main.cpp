--- conflicted
+++ resolved
@@ -62,13 +62,8 @@
     }
 };
 
-<<<<<<< HEAD
-
-int main(int /*argc*/, char** /*argv*/) {
-=======
 int main(int /*argc*/, char** /*argv*/)
 {
->>>>>>> 86e4cca2
     cout << "Test Historical Client - requires the TestHistoricalServer running" << endl;
     //
     // Construct client
