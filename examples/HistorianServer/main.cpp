--- conflicted
+++ resolved
@@ -11,22 +11,6 @@
 
 //*****************************************************************************
 // example server with memory based historian
-<<<<<<< HEAD
-//
-/*!
- * \brief The TestServer class
- */
-class TestServer : public Open62541::Server {
-    Open62541::MemoryHistorian _historian; // the historian
-    int _idx = 2; // namespace index
-public:
-    TestServer() {
-        // Enable server as historian - must be done before starting server
-        serverConfig().historyDatabase = _historian.database();
-        serverConfig().accessHistoryDataCapability = UA_TRUE;
-    }
-    void initialise(); // initialise the server before it runs but after it has been configured
-=======
 
 class TestServer : public opc::Server {
     opc::MemoryHistorian        m_historian;     // the historian
@@ -36,51 +20,31 @@
 
 public:
     TestServer()
-        : m_repeatedEvent(*this, 2000, [&](opc::ServerRepeatedCallback& s) {
-            opc::NodeId nodeNumber(m_idxNameSpace, m_nameNumber);
-            int v = std::rand() % 100;
-            opc::Variant numberValue(v);
-            s.server().setValue(nodeNumber, numberValue);
-    }) {
+        {
         // Enable server as historian - must be done before starting server
         serverConfig().historyDatabase = m_historian.database();
         serverConfig().accessHistoryDataCapability = UA_TRUE;
     }
 
     void initialise() override; // initialise the server before it runs but after it has been configured
->>>>>>> 05fc3fde
 };
 
 //*****************************************************************************
 
 void TestServer::initialise() {
     cout << "initialise()" << endl;
-<<<<<<< HEAD
-    _idx = addNamespace("urn:test:test"); // create a name space
-    //
-    UA_UInt64 repeatedcallbackId = 0;
-    addRepeatedTimerEvent(2000, repeatedcallbackId, [&](Open62541::Server::Timer &s) {
-        Open62541::NodeId nodeNumber(_idx, "Number_Value");
-        int v = std::rand() % 100;
-        Open62541::Variant numberValue(v);
-        cout << "RepeatedEvent called setting number value = " << v <<  endl;
-        s.server()->writeValue(nodeNumber,numberValue);
-    });
-    //
-    cout << "Namespace " << _idx << endl;;
-    // Add a node and set its context to test context
-    cout << "Create Historianised Node Number_Value" << endl;
-    //
-    Open62541::NodeId nodeNumber(_idx, "Number_Value");
-    Open62541::Variant numberValue(1);
-    //
-    if (!addHistoricalVariable(Open62541::NodeId::Objects, "Number_Value", numberValue, nodeNumber, Open62541::NodeId::Null)) {
-        cout << "Failed to create Number Value Node " << endl;
-=======
 
     // create a name space
     m_idxNameSpace = addNamespace("urn:test:test");
-    cout << "Namespace " << m_idxNameSpace << endl;;
+    UA_UInt64 repeatedcallbackId = 0;
+    addRepeatedTimerEvent(2000, repeatedcallbackId, [&](Server::Timer& s) {
+        NodeId nodeNumber(_idx, "Number_Value");
+        int v = std::rand() % 100;
+        Variant numberValue(v);
+        cout << "RepeatedEvent called setting number value = " << v << endl;
+        s.server()->writeValue(nodeNumber, numberValue);
+        });
+    cout << "Namespace " << m_idxNameSpace << endl;
 
     // Add a Historian node in test namespace
     cout << "Creating Historianised Node " << m_nameNumber << endl;
@@ -89,18 +53,13 @@
 
     if (!addHistoricalVariable(opc::NodeId::Objects, m_nameNumber, valNumber, nodeNumber, opc::NodeId::Null)) {
         cout << "Failed to create Node " << m_nameNumber << endl;
->>>>>>> 05fc3fde
     }
     else {
         m_historian.setUpdateNode(nodeNumber,*this); // adds the node the the historian - values are buffered as they are updated
     }
-<<<<<<< HEAD
-    //
-=======
 
     // Start repeated event
     m_repeatedEvent.start();
->>>>>>> 05fc3fde
 }
 
 //*****************************************************************************
