--- conflicted
+++ resolved
@@ -69,12 +69,8 @@
  * \brief main
  * \return
  */
-<<<<<<< HEAD
-int main(int/* argc*/, char** /*argv[]*/) {
-=======
 int main(int /* argc*/, char** /*argv[]*/)
 {
->>>>>>> 86e4cca2
     TestServer server;
     cerr << "Starting server" << endl;
     server.start();
