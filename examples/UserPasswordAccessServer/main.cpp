#include <iostream>
#include <open62541server.h>

namespace opc = Open62541;
using namespace std;

// example server with memory based historian

/**
 * The TestServer class
 */
class TestServer : public opc::Server {
    int _idx = 2; // namespace index

public:
    TestServer() {
        logins().resize(1);
        logins()[0].username = UA_STRING_STATIC("admin");
        logins()[0].password = UA_STRING_STATIC("password");
        enableSimpleLogin();

    }
    void initialise(); // initialise the server before it runs but after it has been configured
};

/**
 * TestServer::initialise
 */
void TestServer::initialise() {
    cout << "initialise()" << endl;
    _idx = addNamespace("urn:test:test"); // create a name space

    opc::NodeId nodeNumber(_idx, "Number_Value");
    opc::Variant numberValue(1);

    if (!addVariable(opc::NodeId::Objects, "Number_Value", numberValue, nodeNumber, opc::NodeId::Null)) {
        cout << "Failed to create Number Value Node " << endl;
    }

    // Set the user name and password
}

<<<<<<< HEAD
/**
 * main
 * @return 
 */
int main(int/* argc*/, char **/*argv[]*/) {
=======
/*!
    \brief main
    \return
*/
int main(int/* argc*/, char** /*argv[]*/) {
>>>>>>> db4dc9f1
    TestServer server;
    cerr << "Starting server" << endl;
    server.start();
    cerr << "Server Finished" << endl;
    return 0;
}<|MERGE_RESOLUTION|>--- conflicted
+++ resolved
@@ -40,19 +40,11 @@
     // Set the user name and password
 }
 
-<<<<<<< HEAD
 /**
  * main
  * @return 
  */
-int main(int/* argc*/, char **/*argv[]*/) {
-=======
-/*!
-    \brief main
-    \return
-*/
 int main(int/* argc*/, char** /*argv[]*/) {
->>>>>>> db4dc9f1
     TestServer server;
     cerr << "Starting server" << endl;
     server.start();
