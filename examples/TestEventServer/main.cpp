--- conflicted
+++ resolved
@@ -1,27 +1,12 @@
 #include <iostream>
 #include <open62541server.h>
 #include "testmethod.h"
-<<<<<<< HEAD
-
-using namespace std;
-//
-// Events - server side
-//
-/*!
-    \brief The TestServer class
-*/
-class TestServer : public Open62541::Server {
-        int _idx = 2; // namespace index
-        TestMethod _method;
-        Open62541::NodeId eventType;
-=======
 #include <serverrepeatedcallback.h>
 
 namespace opc = Open62541;
 using namespace std;
 
 // example server with memory based historian
->>>>>>> 05fc3fde
 
 /**
  * The TestServer class
@@ -42,48 +27,40 @@
  * TestServer::initialise
  */
 void TestServer::initialise() {
-<<<<<<< HEAD
     cout << "TestEventServer - call the TestEventTriggerMethod from UA Expert (for example) to trigger events " << endl;
     _idx = addNamespace("urn:test:test"); // create a name space
     //
     cout << "Namespace " << _idx << endl;
-=======
-    cout << "initialise()" << endl;
-    m_idxNameSpace = addNamespace("urn:test:test"); // create a name space
+    _method.initialise(*this);
+    //
+    // Add a node and set its context to test context
+    //
+    opc::NodeId newFolder(_idx, "ServerMethodItem");
+    //
+    if (addFolder(opc::NodeId::Objects, "ServerMethodItem", newFolder, opc::NodeId::Null)) {
+        //
+        opc::NodeId nodeNumber(_idx, "Number_Value");
+        opc::Variant numberValue(1);
+        //
+        if (!addVariable(opc::NodeId::Objects, "Number_Value", numberValue, nodeNumber, opc::NodeId::Null)) {
+            cout << "Failed to create Number Value Node " << endl;
+        }
 
-    cout << "Namespace " << m_idxNameSpace << endl;
->>>>>>> 05fc3fde
-    _method.initialise(*this);
-
-    // Add a node and set its context to test context
-    std::string nameFolder = "ServerMethodItem";
-    opc::NodeId nodeFolder(m_idxNameSpace, nameFolder);
-
-    if (!addFolder(opc::NodeId::Objects, nameFolder, nodeFolder, opc::NodeId::Null))
-        return;
-
-    std::string nameNumber = "Number_Value";
-    opc::NodeId nodeNumber(m_idxNameSpace, nameNumber);
-    opc::Variant valNumber(1);
-
-    if (!addVariable(opc::NodeId::Objects, nameNumber, valNumber, nodeNumber, opc::NodeId::Null)) {
-        cout << "Failed to create Node " << nameNumber << endl;
-    }
-
-    opc::NodeId methodId(m_idxNameSpace, "EventTrigger");
-    if (_method.addServerMethod(*this, "TestEventTriggerMethod", nodeFolder, methodId, opc::NodeId::Null, m_idxNameSpace)) {
-        cout << "Added TestMethod - Event Trigger Method - call from client (e.g. UAExpert)" << endl;
-    }
-    else {
-        cout << "Failed to add method " << " " <<  UA_StatusCode_name(lastError()) << endl;
+        opc::NodeId methodId(_idx, "EventTrigger");
+        if (_method.addServerMethod(*this, "TestEventTriggerMethod", newFolder, methodId, opc::NodeId::Null, _idx)) {
+            cout << "Added TestMethod - Event Trigger Method - call from client (e.g. UAExpert)" << endl;
+        }
+        else {
+            cout << "Failed to add method " << " " <<  UA_StatusCode_name(lastError()) << endl;
+        }
     }
 }
 
-/**
- * main
- * @return 
- */
-int main(int/* argc*/, char** /*argv[]*/) {
+/*!
+    \brief main
+    \return
+*/
+int main(int/* argc*/, char **/*argv[]*/) {
     TestServer server;
     cerr << "Starting server" << endl;
     server.start();
