--- conflicted
+++ resolved
@@ -13,24 +13,6 @@
     UA_Variant*         /*output*/) {
 
     /* set up event */
-<<<<<<< HEAD
-       Open62541::NodeId eventNodeId;
-       if(server.setUpEvent(eventNodeId,eventType,"TestEvent","TestEventServer"))
-       {
-           if(server.triggerEvent(eventNodeId,Open62541::NodeId::Server))
-           {
-               std::cout << "Event Triggered" << std::endl;
-           }
-           else
-           {
-               std::cout << "Failed to trigger event" << UA_StatusCode_name(server.lastError())  << std::endl;
-           }
-       }
-       else
-       {
-           std::cout << "Failed to create event" << UA_StatusCode_name(server.lastError())  << std::endl;
-       }
-=======
     opc::NodeId eventNodeId;
 
     if (!server.setUpEvent(eventNodeId, m_eventTypeTest, "TestEvent", "TestEventServer")) {
@@ -42,7 +24,6 @@
         return UA_STATUSCODE_GOOD; // ??? why good
     }
     std::cout << "Event Triggered" << std::endl;
->>>>>>> 05fc3fde
     return UA_STATUSCODE_GOOD;
 }
 
@@ -50,19 +31,6 @@
 
 bool TestMethod::initialise(opc::Server &server)
 {
-<<<<<<< HEAD
-   eventType.notNull();
-   if(server.addNewEventType("TestEvent", eventType, "Example Event"))
-   {
-       std::cout << "Added Event Type Event Node " <<  Open62541::toString(eventType) << std::endl;
-       return true;
-   }
-   else
-   {
-       std::cout << "Failed to add type " << UA_StatusCode_name(server.lastError())  << std::endl;
-   }
-   return false;
-=======
    m_eventTypeTest.notNull();
 
    if (server.addNewEventType("TestEvent", m_eventTypeTest, "Example Event")) {
@@ -72,5 +40,4 @@
 
     std::cout << "Failed to add type " << UA_StatusCode_name(server.lastError()) << std::endl;
     return false;
->>>>>>> 05fc3fde
 }
