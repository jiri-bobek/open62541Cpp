--- conflicted
+++ resolved
@@ -213,72 +213,10 @@
     }
 
     /**
-<<<<<<< HEAD
-        @brief  General statistics class for populations with convenience features for data acquisition systems
-        This class calculates the statisics of values added to it. This class includes SPC features. Upper and lower control limits can be defined and are tested each time a new value is added to the
-        object. The times of data addition and when control limits are exceeded are tracked.
-        @class Statistics stats.hpp "stats.hpp"
-    */
-    class  Statistics {
-            double lastValue = 0.0;
-            unsigned numberSamples = 0;
-            double sum = 0.0;
-            double sumSquares = 0.0;
-            double minimum = 0.0;
-            double oaximum = 0.0;
-            //
-            // SPC metrics
-            //
-            bool trackSpc = false;
-            double upperControl = 100.0;
-            double lowerControl = 0.0;
-            //
-            int trendCount = 0;
-            int meanCrowding = 0;
-            int triggerCount = 0;
-
-            bool dirTrendUp = false;
-            bool dirTrendDown = false;
-            //
-            time_t updateTime;
-            bool upperControlEnabled = false;
-            bool lowerControlEnabled = false;
-            time_t lowerControlTriggerTime;
-            time_t upperControlTriggerTime;
-            //
-            // SPC events
-            bool _triggerCountExceeded = false;
-            bool _meanCrowdingExceeded = false;
-            bool _trendCountExceeded = false;
-            //
-            bool _triggerCountEnabled = false;
-            bool _meanCrowdingEnabled = false;
-            bool _trendCountEnabled = false;
-
-            //
-            int _triggerCountLimit = 4;
-            int _meanCrowdingLimit = 10;
-            int _trendCountLimit = 5;
-            //
-
-
-        public:
-
-
-            enum {
-                SpcAlarmNone = 0,
-                SpcAlarmMeanCrowding = 1,
-                SpcAlarmTriggerCount = 2,
-                SpcAlarmTrendCount = 4
-            };
-            /**
-                @brief Constructs a Statistics object
-=======
      * adds a new value and updates the statistics
      * @param v value to add to statistics
      */
     virtual void setValue(double v);
->>>>>>> 05fc3fde
 
     /**
      * Gets the last value added to the statistics object
