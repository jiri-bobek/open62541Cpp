--- conflicted
+++ resolved
@@ -7,13 +7,8 @@
  * SimulatorStartMethod::callback
  * @return 
  */
-<<<<<<< HEAD
 UA_StatusCode SimulatorStartMethod::callback(opc::Server &server,
-                               const UA_NodeId */*objectId*/,
-=======
-UA_StatusCode SimulatorStartMethod::callback(Open62541::Server &server,
                                const UA_NodeId* /*objectId*/,
->>>>>>> db4dc9f1
                                size_t /*inputSize*/,
                                const UA_Variant * /*input*/,
                                size_t /*outputSize*/,
