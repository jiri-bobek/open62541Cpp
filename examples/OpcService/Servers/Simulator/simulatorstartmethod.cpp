#include "simulatorstartmethod.h"
#include "simulatoropc.h"
/*!
 * \brief SimulatorStartMethod::callback
 * \return
 */
<<<<<<< HEAD
UA_StatusCode SimulatorStartMethod::callback(Open62541::Server &server,
                               const UA_NodeId* /*objectId*/,
                               size_t /*inputSize*/,
                               const UA_Variant * /*input*/,
                               size_t /*outputSize*/,
                               UA_Variant * /*output*/)
=======
UA_StatusCode SimulatorStartMethod::callback(Open62541::Server& server,
                                             const UA_NodeId* /*objectId*/,
                                             size_t /*inputSize*/,
                                             const UA_Variant* /*input*/,
                                             size_t /*outputSize*/,
                                             UA_Variant* /*output*/)
>>>>>>> 86e4cca2
{
    _process.start();            // stop the measuring process
    Open62541::Variant v("Ok");  // set the status to OK
    server.writeValue(_process.Status, v);
    return UA_STATUSCODE_GOOD;
}<|MERGE_RESOLUTION|>--- conflicted
+++ resolved
@@ -4,21 +4,12 @@
  * \brief SimulatorStartMethod::callback
  * \return
  */
-<<<<<<< HEAD
-UA_StatusCode SimulatorStartMethod::callback(Open62541::Server &server,
-                               const UA_NodeId* /*objectId*/,
-                               size_t /*inputSize*/,
-                               const UA_Variant * /*input*/,
-                               size_t /*outputSize*/,
-                               UA_Variant * /*output*/)
-=======
 UA_StatusCode SimulatorStartMethod::callback(Open62541::Server& server,
                                              const UA_NodeId* /*objectId*/,
                                              size_t /*inputSize*/,
                                              const UA_Variant* /*input*/,
                                              size_t /*outputSize*/,
                                              UA_Variant* /*output*/)
->>>>>>> 86e4cca2
 {
     _process.start();            // stop the measuring process
     Open62541::Variant v("Ok");  // set the status to OK
